syntax = "proto3";
package peggy.v1;

import "peggy/v1/genesis.proto";
import "peggy/v1/types.proto";
import "peggy/v1/msgs.proto";
import "peggy/v1/pool.proto";
import "peggy/v1/batch.proto";
import "google/api/annotations.proto";
import "gogoproto/gogo.proto";
import "google/protobuf/any.proto";

option go_package = "github.com/althea-net/peggy/module/x/peggy/types";

// Query defines the gRPC querier service
service Query {
  // Params queries the parameters that a module is operating under
  rpc Params(QueryParamsRequest) returns (QueryParamsResponse) {
    option (google.api.http).get = "/peggy/v1beta/params";
  }

  // Valsets queries valsets in the store. If a nonce is not provided the latest valset is returned
  rpc Valsets(QueryValsetsRequest) returns (QueryValsetsResponse) {
    option (google.api.http).get = "/peggy/v1beta/valset";
  }

  // Confirms returns confirmations of a given type, requires nonce and/or address
  rpc Confirms(QueryConfirmsRequest) returns (QueryConfirmsResponse) {
    option (google.api.http).get = "/peggy/v1beta/{type}/confirm";
  }

  // PendingConfirm returns the last pending confirmation of a given type for a given address
  rpc PendingConfirm(QueryPendingConfirmRequest) returns (QueryPendingConfirmResponse) {
    option (google.api.http).get = "/peggy/v1beta/{type}/confirm/{address}/pending";
  }

  // Returns the last event nonce a given validator voted on
  rpc LastNonce(QueryLastNonceRequest) returns (QueryLastNonceResponse) {
    option (google.api.http).get = "/peggy/v1beta/nonce/{address}";
  }

  // Returns the outgoing tx batches available to be relayed
  rpc OutgoingTxBatches(QueryOutgoingTxBatchesRequest) returns (QueryOutgoingTxBatchesResponse) {
    option (google.api.http).get = "/peggy/v1beta/outgoingtx";
  }

  // Returns the outgoing logic calls available to be relayed
  rpc OutgoingLogicCalls(QueryOutgoingLogicCallsRequest) returns (QueryOutgoingLogicCallsResponse) {
    option (google.api.http).get = "/peggy/v1beta/outgoinglogic";
  }

  // Returns a batch request given a nonce
  // TODO: do we need this?
  rpc BatchRequestByNonce(QueryBatchRequestByNonceRequest) returns (QueryBatchRequestByNonceResponse) {
    option (google.api.http).get = "/peggy/v1beta/batch/{nonce}";
  }

  // ETHDenomToCosmosDenom
  rpc ERC20ToDenom(QueryERC20ToDenomRequest) returns (QueryERC20ToDenomResponse) {
    option (google.api.http).get = "/peggy/v1beta/cosmos_originated/erc20_to_denom";
  }

  // CosmosDenomToEthDenom
  rpc DenomToERC20(QueryDenomToERC20Request) returns (QueryDenomToERC20Response) {
    option (google.api.http).get = "/peggy/v1beta/cosmos_originated/denom_to_erc20";
  }

  // TODO: Simplify the key delegation querying
  rpc GetDelegateKeyByValidator(QueryDelegateKeysByValidatorAddress) returns (QueryDelegateKeysByValidatorAddressResponse) {
    option (google.api.http).get = "/peggy/v1beta/query_delegate_keys_by_validator";
  }
  rpc GetDelegateKeyByEth(QueryDelegateKeysByEthAddress) returns (QueryDelegateKeysByEthAddressResponse) {
    option (google.api.http).get = "/peggy/v1beta/query_delegate_keys_by_eth";
  }
  rpc GetDelegateKeyByOrchestrator(QueryDelegateKeysByOrchestratorAddress) returns (QueryDelegateKeysByOrchestratorAddressResponse) {
    option (google.api.http).get = "/peggy/v1beta/query_delegate_keys_by_orchestrator";
  }
  
  rpc GetPendingSendToEth(QueryPendingSendToEth) returns (QueryPendingSendToEthResponse) {
    option (google.api.http).get = "/peggy/v1beta/query_pending_send_to_eth";
  }
}

// Params
message QueryParamsRequest {}
message QueryParamsResponse {
  Params params = 1 [(gogoproto.nullable) = false];
}

// Valsets
message QueryValsetsRequest {
  uint64 nonce = 1;
}
message QueryValsetsResponse {
  repeated Valset valsets = 1;
}

// Confirms
message QueryConfirmsRequest {
  ConfirmType type    = 1;
  uint64      nonce   = 2;
  string      address = 3;
}
message QueryConfirmsResponse {
  repeated google.protobuf.Any confirms = 1 [
    (cosmos_proto.accepts_interface) = "Confirm"
  ];
}

// PendingConfirm
message QueryPendingConfirmRequest {
  ConfirmType type    = 1;
  string      address = 2;
}
message QueryPendingConfirmResponse {
  google.protobuf.Any confirm = 1 [
    (cosmos_proto.accepts_interface) = "Confirm"
  ];
}

// LastNonce
message QueryLastNonceRequest {
  string address = 1;
}
message QueryLastNonceResponse {
  uint64 event_nonce = 1;
}

// OutgoingTxBatches
message QueryOutgoingTxBatchesRequest {}
message QueryOutgoingTxBatchesResponse {
  repeated OutgoingTxBatch batches = 1;
}

// OutgoingLogicCalls
message QueryOutgoingLogicCallsRequest {}
message QueryOutgoingLogicCallsResponse {
  repeated OutgoingLogicCall calls = 1;
}

message QueryBatchRequestByNonceRequest {
  uint64 nonce            = 1;
  string contract_address = 2;
}
message QueryBatchRequestByNonceResponse {
  OutgoingTxBatch batch = 1;
}

message QueryERC20ToDenomRequest {
  string erc20 = 1;
}
message QueryERC20ToDenomResponse {
  string denom = 1;
  bool   cosmos_originated = 2;
}

message QueryDenomToERC20Request {
  string denom = 1;
}
message QueryDenomToERC20Response {
  string erc20 = 1;
  bool   cosmos_originated = 2;
}

message QueryDelegateKeysByValidatorAddress {
  string validator_address = 1;
}
message QueryDelegateKeysByValidatorAddressResponse {
  string eth_address          = 1;
  string orchestrator_address = 2;
}

message QueryDelegateKeysByEthAddress {
  string eth_address = 1;
}
message QueryDelegateKeysByEthAddressResponse {
  string validator_address    = 1;
  string orchestrator_address = 2;
}

message QueryDelegateKeysByOrchestratorAddress {
  string orchestrator_address = 1;
}
message QueryDelegateKeysByOrchestratorAddressResponse {
  string validator_address = 1;
<<<<<<< HEAD
  string eth_address       = 2;
=======
  string eth_address = 2;
}

message QueryPendingSendToEth {string sender_address = 1;}
message QueryPendingSendToEthResponse {
  repeated OutgoingTransferTx transfers_in_batches = 1;
  repeated OutgoingTransferTx unbatched_transfers = 2;
>>>>>>> 06fa3cec
}<|MERGE_RESOLUTION|>--- conflicted
+++ resolved
@@ -75,7 +75,7 @@
   rpc GetDelegateKeyByOrchestrator(QueryDelegateKeysByOrchestratorAddress) returns (QueryDelegateKeysByOrchestratorAddressResponse) {
     option (google.api.http).get = "/peggy/v1beta/query_delegate_keys_by_orchestrator";
   }
-  
+
   rpc GetPendingSendToEth(QueryPendingSendToEth) returns (QueryPendingSendToEthResponse) {
     option (google.api.http).get = "/peggy/v1beta/query_pending_send_to_eth";
   }
@@ -150,7 +150,7 @@
   string erc20 = 1;
 }
 message QueryERC20ToDenomResponse {
-  string denom = 1;
+  string denom             = 1;
   bool   cosmos_originated = 2;
 }
 
@@ -158,7 +158,7 @@
   string denom = 1;
 }
 message QueryDenomToERC20Response {
-  string erc20 = 1;
+  string erc20             = 1;
   bool   cosmos_originated = 2;
 }
 
@@ -183,15 +183,13 @@
 }
 message QueryDelegateKeysByOrchestratorAddressResponse {
   string validator_address = 1;
-<<<<<<< HEAD
   string eth_address       = 2;
-=======
-  string eth_address = 2;
 }
 
-message QueryPendingSendToEth {string sender_address = 1;}
+message QueryPendingSendToEth {
+  string sender_address = 1;
+}
 message QueryPendingSendToEthResponse {
   repeated OutgoingTransferTx transfers_in_batches = 1;
-  repeated OutgoingTransferTx unbatched_transfers = 2;
->>>>>>> 06fa3cec
+  repeated OutgoingTransferTx unbatched_transfers  = 2;
 }