--- conflicted
+++ resolved
@@ -8,13 +8,8 @@
 option go_package = "github.com/althea-net/peggy/module/x/peggy/types";
 
 service Msg {
-<<<<<<< HEAD
   rpc DelegateKeys(MsgDelegateKeys) returns (MsgDelegateKeysResponse) {
     option (google.api.http).post = "/peggy/v1/delegate_keys";
-=======
-  rpc ValsetConfirm(MsgValsetConfirm) returns (MsgValsetConfirmResponse) {
-    option (google.api.http).post = "/peggy/v1/valset_confirm";
->>>>>>> 06fa3cec
   }
   rpc SendToEth(MsgSendToEth) returns (MsgSendToEthResponse) {
     option (google.api.http).post = "/peggy/v1/send_to_eth";
@@ -22,85 +17,19 @@
   rpc RequestBatch(MsgRequestBatch) returns (MsgRequestBatchResponse) {
     option (google.api.http).post = "/peggy/v1/request_batch";
   }
-<<<<<<< HEAD
   rpc SubmitConfirm(MsgSubmitConfirm) returns (MsgSubmitConfirmResponse) {
     option (google.api.http).post = "/peggy/v1/confirm";
   }
   rpc SubmitClaim(MsgSubmitClaim) returns (MsgSubmitClaimResponse) {
     option (google.api.http).post = "/peggy/v1/claim";
-=======
-  rpc ConfirmBatch(MsgConfirmBatch) returns (MsgConfirmBatchResponse) {
-    option (google.api.http).post = "/peggy/v1/confirm_batch";
   }
-  rpc ConfirmLogicCall(MsgConfirmLogicCall) returns (MsgConfirmLogicCallResponse) {
-    option (google.api.http).post = "/peggy/v1/confim_logic";
-  }
-  rpc DepositClaim(MsgDepositClaim) returns (MsgDepositClaimResponse) {
-    option (google.api.http).post = "/peggy/v1/deposit_claim";
-  }
-  rpc WithdrawClaim(MsgWithdrawClaim) returns (MsgWithdrawClaimResponse) {
-    option (google.api.http).post = "/peggy/v1/withdraw_claim";
-  }
-  rpc ERC20DeployedClaim(MsgERC20DeployedClaim)
-      returns (MsgERC20DeployedClaimResponse) {
-    option (google.api.http).post = "/peggy/v1/erc20_deployed_claim";
-  }
-  rpc LogicCallExecutedClaim(MsgLogicCallExecutedClaim)
-      returns (MsgLogicCallExecutedClaimResponse) {
-    option (google.api.http).post = "/peggy/v1/logic_call_executed_claim";
-  }
-  rpc SetOrchestratorAddress(MsgSetOrchestratorAddress) returns (MsgSetOrchestratorAddressResponse) {
-    option (google.api.http).post = "/peggy/v1/set_orchestrator_address";
->>>>>>> 06fa3cec
-  }
-  rpc CancelSendToEth(MsgCancelSendToEth) returns(MsgCancelSendToEthResponse) {
+  rpc CancelSendToEth(MsgCancelSendToEth) returns (MsgCancelSendToEthResponse) {
     option (google.api.http).post = "/peggy/v1/cancel_send_to_eth";
   }
 }
 
-<<<<<<< HEAD
 message MsgDelegateKeys {
   string validator    = 1;
-=======
-// MsgSetOrchestratorAddress
-// this message allows validators to delegate their voting responsibilities
-// to a given key. This key is then used as an optional authentication method
-// for sigining oracle claims
-// VALIDATOR
-// The validator field is a cosmosvaloper1... string (i.e. sdk.ValAddress)
-// that references a validator in the active set
-// ORCHESTRATOR
-// The orchestrator field is a cosmos1... string  (i.e. sdk.AccAddress) that
-// references the key that is being delegated to
-// ETH_ADDRESS
-// This is a hex encoded 0x Ethereum public key that will be used by this validator
-// on Ethereum
-message MsgSetOrchestratorAddress {
-  string validator    = 1;
-  string orchestrator = 2;
-  string eth_address  = 3;
-}
-
-message MsgSetOrchestratorAddressResponse {}
-
-// MsgValsetConfirm
-// this is the message sent by the validators when they wish to submit their
-// signatures over the validator set at a given block height. A validator must
-// first call MsgSetEthAddress to set their Ethereum address to be used for
-// signing. Then someone (anyone) must make a ValsetRequest, the request is
-// essentially a messaging mechanism to determine which block all validators
-// should submit signatures over. Finally validators sign the validator set,
-// powers, and Ethereum addresses of the entire validator set at the height of a
-// ValsetRequest and submit that signature with this message.
-//
-// If a sufficient number of validators (66% of voting power) (A) have set
-// Ethereum addresses and (B) submit ValsetConfirm messages with their
-// signatures it is then possible for anyone to view these signatures in the
-// chain store and submit them to Ethereum to update the validator set
-// -------------
-message MsgValsetConfirm {
-  uint64 nonce        = 1;
->>>>>>> 06fa3cec
   string orchestrator = 2;
   string eth_address  = 3;
 }
@@ -127,67 +56,15 @@
 
 message MsgRequestBatchResponse {}
 
-<<<<<<< HEAD
 message MsgSubmitClaim {
   google.protobuf.Any claim = 1 [
     (cosmos_proto.accepts_interface) = "EthereumClaim"
-=======
-// MsgConfirmBatch
-// When validators observe a MsgRequestBatch they form a batch by ordering
-// transactions currently in the txqueue in order of highest to lowest fee,
-// cutting off when the batch either reaches a hardcoded maximum size (to be
-// decided, probably around 100) or when transactions stop being profitable
-// (TODO determine this without nondeterminism) This message includes the batch
-// as well as an Ethereum signature over this batch by the validator
-// -------------
-message MsgConfirmBatch {
-  uint64 nonce          = 1;
-  string token_contract = 2;
-  string eth_signer     = 3;
-  string orchestrator   = 4;
-  string signature      = 5;
-}
-
-message MsgConfirmBatchResponse {}
-
-// MsgConfirmLogicCall
-// When validators observe a MsgRequestBatch they form a batch by ordering
-// transactions currently in the txqueue in order of highest to lowest fee,
-// cutting off when the batch either reaches a hardcoded maximum size (to be
-// decided, probably around 100) or when transactions stop being profitable
-// (TODO determine this without nondeterminism) This message includes the batch
-// as well as an Ethereum signature over this batch by the validator
-// -------------
-message MsgConfirmLogicCall {
-  string invalidation_id    = 1;
-  uint64 invalidation_nonce = 2;
-  string eth_signer         = 3;
-  string orchestrator       = 4;
-  string signature          = 5;
-}
-
-message MsgConfirmLogicCallResponse {}
-
-// EthereumBridgeDepositClaim
-// When more than 66% of the active validator set has
-// claimed to have seen the deposit enter the ethereum blockchain coins are
-// issued to the Cosmos address in question
-// -------------
-message MsgDepositClaim {
-  uint64 event_nonce    = 1;
-  uint64 block_height   = 2;
-  string token_contract = 3;
-  string amount         = 4 [
-    (gogoproto.customtype) = "github.com/cosmos/cosmos-sdk/types.Int",
-    (gogoproto.nullable)   = false
->>>>>>> 06fa3cec
   ];
   string signer = 2;
 }
 
 message MsgSubmitClaimResponse {}
 
-<<<<<<< HEAD
 message MsgSubmitConfirm {
   google.protobuf.Any confirm = 1 [
     (cosmos_proto.accepts_interface) = "Confirm"
@@ -196,18 +73,6 @@
 }
 
 message MsgSubmitConfirmResponse {}
-=======
-// This informs the Cosmos module that a logic
-// call has been executed
-message MsgLogicCallExecutedClaim {
-  uint64 event_nonce        = 1;
-  uint64 block_height       = 2;
-  bytes  invalidation_id    = 3;
-  uint64 invalidation_nonce = 4;
-  string orchestrator       = 5;
-}
-
-message MsgLogicCallExecutedClaimResponse {}
 
 // This call allows the sender (and only the sender)
 // to cancel a given MsgSendToEth and recieve a refund
@@ -217,5 +82,4 @@
   string sender         = 2;
 }
 
-message MsgCancelSendToEthResponse {}
->>>>>>> 06fa3cec
+message MsgCancelSendToEthResponse {}