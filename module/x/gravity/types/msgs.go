package types

import (
	"fmt"
	"strings"

	types "github.com/cosmos/cosmos-sdk/codec/types"
	sdk "github.com/cosmos/cosmos-sdk/types"
	sdkerrors "github.com/cosmos/cosmos-sdk/types/errors"
<<<<<<< HEAD
=======
	proto "github.com/gogo/protobuf/proto"
>>>>>>> 5657d2e8
)

var (
	_ sdk.Msg = &MsgDelegateKey{}
<<<<<<< HEAD
	_ sdk.Msg = &MsgSubmitEvent{}
	_ sdk.Msg = &MsgSubmitConfirm{}
	_ sdk.Msg = &MsgRequestBatch{}
	_ sdk.Msg = &MsgTransfer{}
	_ sdk.Msg = &MsgCancelTransfer{}
)

const (
	TypeMsgWithdrawEvent = "withdraw_event"
	TypeMsgDepositEvent  = "deposit_event"
)

// NewMsgSetDelegateKeys returns a new msgSetOrchestratorAddress
func NewMsgSetDelegateKeys(val sdk.ValAddress, oper sdk.AccAddress, eth string) *MsgDelegateKey {
	return &MsgDelegateKey{
		ValidatorAddress:    val.String(),
		OrchestratorAddress: oper.String(),
		EthAddress:          eth,
=======
	_ sdk.Msg = &MsgSubmitClaim{}
	_ sdk.Msg = &MsgSubmitConfirm{}
	_ sdk.Msg = &MsgSendToEth{}
	_ sdk.Msg = &MsgRequestBatch{}
)

// NewMsgSetOrchestratorAddress returns a new msgSetOrchestratorAddress
func NewMsgSetDelegateKeys(val sdk.ValAddress, oper sdk.AccAddress, eth string) *MsgDelegateKey {
	return &MsgDelegateKey{
		Validator:    val.String(),
		Orchestrator: oper.String(),
		EthAddress:   eth,
>>>>>>> 5657d2e8
	}
}

// Route should return the name of the module
func (msg *MsgDelegateKey) Route() string { return RouterKey }

// Type should return the action
<<<<<<< HEAD
func (msg *MsgDelegateKey) Type() string { return "delegate_key" }

// ValidateBasic performs stateless checks
func (msg *MsgDelegateKey) ValidateBasic() (err error) {
	if _, err = sdk.ValAddressFromBech32(msg.ValidatorAddress); err != nil {
		return sdkerrors.Wrap(sdkerrors.ErrInvalidAddress, msg.ValidatorAddress)
=======
func (msg *MsgDelegateKey) Type() string { return "set_operator_address" }

// ValidateBasic performs stateless checks
func (msg *MsgDelegateKey) ValidateBasic() (err error) {
	if _, err = sdk.ValAddressFromBech32(msg.Validator); err != nil {
		return sdkerrors.Wrap(sdkerrors.ErrInvalidAddress, msg.Validator)
>>>>>>> 5657d2e8
	}
	if _, err = sdk.AccAddressFromBech32(msg.OrchestratorAddress); err != nil {
		return sdkerrors.Wrap(sdkerrors.ErrInvalidAddress, msg.OrchestratorAddress)
	}
	if err := ValidateEthAddress(msg.EthAddress); err != nil {
		return sdkerrors.Wrap(err, "ethereum address")
	}
	return nil
}

// GetSigners defines whose signature is required
func (msg *MsgDelegateKey) GetSigners() []sdk.AccAddress {
<<<<<<< HEAD
	acc, err := sdk.ValAddressFromBech32(msg.ValidatorAddress)
=======
	acc, err := sdk.ValAddressFromBech32(msg.Validator)
>>>>>>> 5657d2e8
	if err != nil {
		panic(err)
	}
	return []sdk.AccAddress{sdk.AccAddress(acc)}
}

// GetSignBytes encodes the message for signing
func (msg *MsgDelegateKey) GetSignBytes() []byte {
<<<<<<< HEAD
	panic("gravity messages do not support amino")
}

// NewMsgTransfer returns a new MsgTransfer
func NewMsgTransfer(sender sdk.AccAddress, ethRecipientAddr string, send, bridgeFee sdk.Coin) *MsgTransfer {
	return &MsgTransfer{
		Sender:       sender.String(),
		EthRecipient: ethRecipientAddr,
		Amount:       send,
		BridgeFee:    bridgeFee,
=======
	panic("Gravity messages do not support amino")
}

// NewMsgSendToEth returns a new msgSendToEth
func NewMsgSendToEth(sender sdk.AccAddress, destAddress string, send sdk.Coin, bridgeFee sdk.Coin) *MsgSendToEth {
	return &MsgSendToEth{
		Sender:    sender.String(),
		EthDest:   destAddress,
		Amount:    send,
		BridgeFee: bridgeFee,
>>>>>>> 5657d2e8
	}
}

// Route should return the name of the module
<<<<<<< HEAD
func (msg MsgTransfer) Route() string { return RouterKey }

// Type should return the action
func (msg MsgTransfer) Type() string { return "transfer" }

// ValidateBasic runs stateless checks on the message
// Checks if the Eth address is valid
func (msg MsgTransfer) ValidateBasic() error {
=======
func (msg *MsgSendToEth) Route() string { return RouterKey }

// Type should return the action
func (msg *MsgSendToEth) Type() string { return "send_to_eth" }

// ValidateBasic runs stateless checks on the message
// Checks if the Eth address is valid
func (msg *MsgSendToEth) ValidateBasic() error {
>>>>>>> 5657d2e8
	if _, err := sdk.AccAddressFromBech32(msg.Sender); err != nil {
		return sdkerrors.Wrap(sdkerrors.ErrInvalidAddress, msg.Sender)
	}

	// fee and send must be of the same denom
	if msg.Amount.Denom != msg.BridgeFee.Denom {
		return sdkerrors.Wrap(sdkerrors.ErrInvalidCoins,
			fmt.Sprintf("fee and amount must be the same type %s != %s", msg.Amount.Denom, msg.BridgeFee.Denom))
	}

	if !msg.Amount.IsValid() || msg.Amount.IsZero() {
		return sdkerrors.Wrap(sdkerrors.ErrInvalidCoins, "amount")
	}
	if !msg.BridgeFee.IsValid() {
		return sdkerrors.Wrap(sdkerrors.ErrInvalidCoins, "fee")
	}
	if err := ValidateEthAddress(msg.EthRecipient); err != nil {
		return sdkerrors.Wrap(err, "ethereum address")
	}
	// TODO validate fee is sufficient, fixed fee to start
	return nil
}

// GetSignBytes encodes the message for signing
<<<<<<< HEAD
func (msg MsgTransfer) GetSignBytes() []byte {
	panic("gravity messages do not support amino")
}

// GetSigners defines whose signature is required
func (msg MsgTransfer) GetSigners() []sdk.AccAddress {
=======
func (msg *MsgSendToEth) GetSignBytes() []byte {
	panic("Gravity messages do not support amino")
}

// GetSigners defines whose signature is required
func (msg *MsgSendToEth) GetSigners() []sdk.AccAddress {
>>>>>>> 5657d2e8
	acc, err := sdk.AccAddressFromBech32(msg.Sender)
	if err != nil {
		panic(err)
	}

	return []sdk.AccAddress{acc}
}

// NewMsgRequestBatch returns a new msgRequestBatch
func NewMsgRequestBatch(denom string, orchestrator sdk.AccAddress) *MsgRequestBatch {
	return &MsgRequestBatch{
		OrchestratorAddress: orchestrator.String(),
		Denom:               denom,
	}
}

// Route should return the name of the module
func (msg MsgRequestBatch) Route() string { return RouterKey }

// Type should return the action
func (msg MsgRequestBatch) Type() string { return "request_batch" }

// ValidateBasic performs stateless checks
func (msg MsgRequestBatch) ValidateBasic() error {
	if _, err := sdk.AccAddressFromBech32(msg.OrchestratorAddress); err != nil {
		return sdkerrors.Wrap(sdkerrors.ErrInvalidAddress, msg.OrchestratorAddress)
	}

	// NOTE: this only supports gravity denoms (plain or with the 'gravity/' namespace)
	// consider only passing ethereum addresses?
	return ValidateGravityDenom(msg.Denom)
}

// GetSignBytes encodes the message for signing
func (msg MsgRequestBatch) GetSignBytes() []byte {
	panic("gravity messages do not support amino")
}

// GetSigners defines whose signature is required
func (msg MsgRequestBatch) GetSigners() []sdk.AccAddress {
	acc, err := sdk.AccAddressFromBech32(msg.OrchestratorAddress)
	if err != nil {
		panic(err)
	}

	return []sdk.AccAddress{acc}
}

<<<<<<< HEAD
// NewMsgCancelTransfer returns a new MsgCancelTransfer
func NewMsgCancelTransfer(txID string, sender sdk.AccAddress) *MsgCancelTransfer {
	return &MsgCancelTransfer{
		TransactionId: txID,
		Sender:        sender.String(),
=======
// NewMsgSetOrchestratorAddress returns a new msgSetOrchestratorAddress
func NewMsgCancelSendToEth(val sdk.ValAddress, id uint64) *MsgCancelSendToEth {
	return &MsgCancelSendToEth{
		TransactionId: id,
>>>>>>> 5657d2e8
	}
}

// Route should return the name of the module
<<<<<<< HEAD
func (msg *MsgCancelTransfer) Route() string { return RouterKey }

// Type should return the action
func (msg *MsgCancelTransfer) Type() string { return "cancel_transfer" }

// ValidateBasic performs stateless checks
func (msg *MsgCancelTransfer) ValidateBasic() (err error) {
	if strings.TrimSpace(msg.TransactionId) == "" {
		return fmt.Errorf("tx id cannot be blank")
	}

	_, err = sdk.AccAddressFromBech32(msg.Sender)
=======
func (msg *MsgCancelSendToEth) Route() string { return RouterKey }

// Type should return the action
func (msg *MsgCancelSendToEth) Type() string { return "cancel_send_to_eth" }

// ValidateBasic performs stateless checks
func (msg *MsgCancelSendToEth) ValidateBasic() (err error) {
	_, err = sdk.ValAddressFromBech32(msg.Sender)
>>>>>>> 5657d2e8
	if err != nil {
		return err
	}
	return nil
}

// GetSignBytes encodes the message for signing
<<<<<<< HEAD
func (msg *MsgCancelTransfer) GetSignBytes() []byte {
	panic("gravity messages do not support amino")
}

// GetSigners defines whose signature is required
func (msg *MsgCancelTransfer) GetSigners() []sdk.AccAddress {
=======
func (msg *MsgCancelSendToEth) GetSignBytes() []byte {
	panic("Gravity messages do not support amino")
}

// GetSigners defines whose signature is required
func (msg *MsgCancelSendToEth) GetSigners() []sdk.AccAddress {
>>>>>>> 5657d2e8
	acc, err := sdk.AccAddressFromBech32(msg.Sender)
	if err != nil {
		panic(err)
	}
	return []sdk.AccAddress{sdk.AccAddress(acc)}
}

<<<<<<< HEAD
// NewMsgSubmitConfirm returns a new MsgSubmitConfirm
func NewMsgSubmitConfirm(confirm *types.Any, signer sdk.AccAddress) *MsgSubmitConfirm {
	return &MsgSubmitConfirm{
		Confirm: confirm,
		Signer:  signer.String(),
	}
}

// Route should return the name of the module
func (msg *MsgSubmitConfirm) Route() string { return RouterKey }

// Type should return the action
func (msg *MsgSubmitConfirm) Type() string { return "submit_confirm" }

// ValidateBasic performs stateless checks
func (msg *MsgSubmitConfirm) ValidateBasic() (err error) {
	_, err = sdk.AccAddressFromBech32(msg.Signer)
	if err != nil {
		return err
	}

	confirm, err := UnpackConfirm(msg.Confirm)
	if err != nil {
		return err
	}

	return confirm.Validate()
=======
// NewMsgSetOrchestratorAddress returns a new msgSetOrchestratorAddress
func NewMsgSubmitConfirm(confirm *types.Any, signer string) *MsgSubmitConfirm {
	return &MsgSubmitConfirm{
		Confirm: confirm,
		Signer:  signer,
	}
}

// Route should return the name of the module
func (msg *MsgSubmitConfirm) Route() string { return RouterKey }

// Type should return the action
func (msg *MsgSubmitConfirm) Type() string { return "submit_confirm" }

// ValidateBasic performs stateless checks
func (msg *MsgSubmitConfirm) ValidateBasic() (err error) {
	_, err = sdk.AccAddressFromBech32(msg.Signer)
	return err
>>>>>>> 5657d2e8
}

// GetSigners defines whose signature is required
func (msg *MsgSubmitConfirm) GetSigners() []sdk.AccAddress {
<<<<<<< HEAD
	acc, err := sdk.ValAddressFromBech32(msg.Signer)
	if err != nil {
		panic(err)
	}
	return []sdk.AccAddress{sdk.AccAddress(acc)}
}

func (m *MsgSubmitConfirm) GetConfirm() Confirm {
	confirm, ok := m.Confirm.GetCachedValue().(Confirm)
	if !ok {
		return nil
	}

	return confirm
}

func (m *MsgSubmitConfirm) SetConfirm(confirm Confirm) error {
	any, err := types.NewAnyWithValue(confirm)
	if err != nil {
		return err
	}

	m.Confirm = any
	return nil
}

// UnpackInterfaces implements UnpackInterfacesMessage.UnpackInterfaces
func (m MsgSubmitConfirm) UnpackInterfaces(unpacker types.AnyUnpacker) error {
	var confirm Confirm
	return unpacker.UnpackAny(m.Confirm, &confirm)
}

// GetSignBytes encodes the message for signing
func (msg *MsgSubmitConfirm) GetSignBytes() []byte {
	panic("gravity messages do not support amino")
}

// NewMsgSubmitEvent returns a new MsgSubmitEvent
func NewMsgSubmitEvent(event *types.Any, signer sdk.AccAddress) *MsgSubmitEvent {
	return &MsgSubmitEvent{
		Event:  event,
		Signer: signer.String(),
	}
}

// Route should return the name of the module
func (msg *MsgSubmitEvent) Route() string { return RouterKey }

// Type should return the action
func (msg *MsgSubmitEvent) Type() string { return "submit_event" }

// ValidateBasic performs stateless checks
func (msg *MsgSubmitEvent) ValidateBasic() (err error) {
=======
	acc, err := sdk.AccAddressFromBech32(msg.Signer)
	if err != nil {
		panic(err)
	}
	return []sdk.AccAddress{acc}
}

func (msg *MsgSubmitConfirm) GetConfirm() Confirm {
	confirm, ok := msg.Confirm.GetCachedValue().(Confirm)
	if !ok {
		return nil
	}
	return confirm
}

func (msg *MsgSubmitConfirm) SetConfirm(confirm Confirm) error {
	message, ok := confirm.(proto.Message)
	if !ok {
		return fmt.Errorf("can't proto marshal %T", msg)
	}
	any, err := types.NewAnyWithValue(message)
	if err != nil {
		return err
	}
	msg.Confirm = any
	return nil
}

// UnpackInterfaces implements UnpackInterfacesMessage.UnpackInterfaces
func (msg *MsgSubmitConfirm) UnpackInterfaces(unpacker types.AnyUnpacker) error {
	var claim EthereumClaim
	return unpacker.UnpackAny(msg.Confirm, &claim)
}

// GetSignBytes encodes the message for signing
func (msg *MsgSubmitConfirm) GetSignBytes() []byte {
	panic("Gravity messages do not support amino")
}

// NewMsgSetOrchestratorAddress returns a new msgSetOrchestratorAddress
func NewMsgSubmitClaim(claim *types.Any, signer string) *MsgSubmitClaim {
	return &MsgSubmitClaim{
		Claim:  claim,
		Signer: signer,
	}
}

// Route should return the name of the module
func (msg *MsgSubmitClaim) Route() string { return RouterKey }

// Type should return the action
func (msg *MsgSubmitClaim) Type() string { return "submit_claim" }

// ValidateBasic performs stateless checks
func (msg *MsgSubmitClaim) ValidateBasic() (err error) {
>>>>>>> 5657d2e8
	_, err = sdk.AccAddressFromBech32(msg.Signer)
	if err != nil {
		return err
	}
<<<<<<< HEAD
	event, err := UnpackEvent(msg.Event)
	if err != nil {
		return err
	}

	return event.Validate()
}

// GetSigners defines whose signature is required
func (msg *MsgSubmitEvent) GetSigners() []sdk.AccAddress {
=======
	return nil
}

// GetSigners defines whose signature is required
func (msg *MsgSubmitClaim) GetSigners() []sdk.AccAddress {
>>>>>>> 5657d2e8
	acc, err := sdk.AccAddressFromBech32(msg.Signer)
	if err != nil {
		panic(err)
	}
	return []sdk.AccAddress{acc}
}

<<<<<<< HEAD
func (m *MsgSubmitEvent) GetEvent() EthereumEvent {
	event, ok := m.Event.GetCachedValue().(EthereumEvent)
	if !ok {
		return nil
	}
	return event
}

func (m *MsgSubmitEvent) SetEvent(event EthereumEvent) error {
	any, err := types.NewAnyWithValue(event)
	if err != nil {
		return err
	}
	m.Event = any
=======
func (msg *MsgSubmitClaim) GetClaim() EthereumClaim {
	content, ok := msg.Claim.GetCachedValue().(EthereumClaim)
	if !ok {
		return nil
	}
	return content
}

func (msg *MsgSubmitClaim) SetClaim(claim EthereumClaim) error {
	message, ok := claim.(proto.Message)
	if !ok {
		return fmt.Errorf("can't proto marshal %T", msg)
	}
	any, err := types.NewAnyWithValue(message)
	if err != nil {
		return err
	}
	msg.Claim = any
>>>>>>> 5657d2e8
	return nil
}

// UnpackInterfaces implements UnpackInterfacesMessage.UnpackInterfaces
<<<<<<< HEAD
func (m MsgSubmitEvent) UnpackInterfaces(unpacker types.AnyUnpacker) error {
	var event EthereumEvent
	return unpacker.UnpackAny(m.Event, &event)
}

// GetSignBytes encodes the message for signing
func (msg MsgSubmitEvent) GetSignBytes() []byte {
	panic("gravity messages do not support amino")
=======
func (msg MsgSubmitClaim) UnpackInterfaces(unpacker types.AnyUnpacker) error {
	var claim EthereumClaim
	return unpacker.UnpackAny(msg.Claim, &claim)
}

// GetSignBytes encodes the message for signing
func (msg *MsgSubmitClaim) GetSignBytes() []byte {
	panic("Gravity messages do not support amino")
>>>>>>> 5657d2e8
}<|MERGE_RESOLUTION|>--- conflicted
+++ resolved
@@ -7,15 +7,10 @@
 	types "github.com/cosmos/cosmos-sdk/codec/types"
 	sdk "github.com/cosmos/cosmos-sdk/types"
 	sdkerrors "github.com/cosmos/cosmos-sdk/types/errors"
-<<<<<<< HEAD
-=======
-	proto "github.com/gogo/protobuf/proto"
->>>>>>> 5657d2e8
 )
 
 var (
 	_ sdk.Msg = &MsgDelegateKey{}
-<<<<<<< HEAD
 	_ sdk.Msg = &MsgSubmitEvent{}
 	_ sdk.Msg = &MsgSubmitConfirm{}
 	_ sdk.Msg = &MsgRequestBatch{}
@@ -34,20 +29,6 @@
 		ValidatorAddress:    val.String(),
 		OrchestratorAddress: oper.String(),
 		EthAddress:          eth,
-=======
-	_ sdk.Msg = &MsgSubmitClaim{}
-	_ sdk.Msg = &MsgSubmitConfirm{}
-	_ sdk.Msg = &MsgSendToEth{}
-	_ sdk.Msg = &MsgRequestBatch{}
-)
-
-// NewMsgSetOrchestratorAddress returns a new msgSetOrchestratorAddress
-func NewMsgSetDelegateKeys(val sdk.ValAddress, oper sdk.AccAddress, eth string) *MsgDelegateKey {
-	return &MsgDelegateKey{
-		Validator:    val.String(),
-		Orchestrator: oper.String(),
-		EthAddress:   eth,
->>>>>>> 5657d2e8
 	}
 }
 
@@ -55,21 +36,12 @@
 func (msg *MsgDelegateKey) Route() string { return RouterKey }
 
 // Type should return the action
-<<<<<<< HEAD
 func (msg *MsgDelegateKey) Type() string { return "delegate_key" }
 
 // ValidateBasic performs stateless checks
 func (msg *MsgDelegateKey) ValidateBasic() (err error) {
 	if _, err = sdk.ValAddressFromBech32(msg.ValidatorAddress); err != nil {
 		return sdkerrors.Wrap(sdkerrors.ErrInvalidAddress, msg.ValidatorAddress)
-=======
-func (msg *MsgDelegateKey) Type() string { return "set_operator_address" }
-
-// ValidateBasic performs stateless checks
-func (msg *MsgDelegateKey) ValidateBasic() (err error) {
-	if _, err = sdk.ValAddressFromBech32(msg.Validator); err != nil {
-		return sdkerrors.Wrap(sdkerrors.ErrInvalidAddress, msg.Validator)
->>>>>>> 5657d2e8
 	}
 	if _, err = sdk.AccAddressFromBech32(msg.OrchestratorAddress); err != nil {
 		return sdkerrors.Wrap(sdkerrors.ErrInvalidAddress, msg.OrchestratorAddress)
@@ -82,11 +54,7 @@
 
 // GetSigners defines whose signature is required
 func (msg *MsgDelegateKey) GetSigners() []sdk.AccAddress {
-<<<<<<< HEAD
 	acc, err := sdk.ValAddressFromBech32(msg.ValidatorAddress)
-=======
-	acc, err := sdk.ValAddressFromBech32(msg.Validator)
->>>>>>> 5657d2e8
 	if err != nil {
 		panic(err)
 	}
@@ -95,7 +63,6 @@
 
 // GetSignBytes encodes the message for signing
 func (msg *MsgDelegateKey) GetSignBytes() []byte {
-<<<<<<< HEAD
 	panic("gravity messages do not support amino")
 }
 
@@ -106,23 +73,10 @@
 		EthRecipient: ethRecipientAddr,
 		Amount:       send,
 		BridgeFee:    bridgeFee,
-=======
-	panic("Gravity messages do not support amino")
-}
-
-// NewMsgSendToEth returns a new msgSendToEth
-func NewMsgSendToEth(sender sdk.AccAddress, destAddress string, send sdk.Coin, bridgeFee sdk.Coin) *MsgSendToEth {
-	return &MsgSendToEth{
-		Sender:    sender.String(),
-		EthDest:   destAddress,
-		Amount:    send,
-		BridgeFee: bridgeFee,
->>>>>>> 5657d2e8
-	}
-}
-
-// Route should return the name of the module
-<<<<<<< HEAD
+	}
+}
+
+// Route should return the name of the module
 func (msg MsgTransfer) Route() string { return RouterKey }
 
 // Type should return the action
@@ -131,16 +85,6 @@
 // ValidateBasic runs stateless checks on the message
 // Checks if the Eth address is valid
 func (msg MsgTransfer) ValidateBasic() error {
-=======
-func (msg *MsgSendToEth) Route() string { return RouterKey }
-
-// Type should return the action
-func (msg *MsgSendToEth) Type() string { return "send_to_eth" }
-
-// ValidateBasic runs stateless checks on the message
-// Checks if the Eth address is valid
-func (msg *MsgSendToEth) ValidateBasic() error {
->>>>>>> 5657d2e8
 	if _, err := sdk.AccAddressFromBech32(msg.Sender); err != nil {
 		return sdkerrors.Wrap(sdkerrors.ErrInvalidAddress, msg.Sender)
 	}
@@ -165,21 +109,12 @@
 }
 
 // GetSignBytes encodes the message for signing
-<<<<<<< HEAD
 func (msg MsgTransfer) GetSignBytes() []byte {
 	panic("gravity messages do not support amino")
 }
 
 // GetSigners defines whose signature is required
 func (msg MsgTransfer) GetSigners() []sdk.AccAddress {
-=======
-func (msg *MsgSendToEth) GetSignBytes() []byte {
-	panic("Gravity messages do not support amino")
-}
-
-// GetSigners defines whose signature is required
-func (msg *MsgSendToEth) GetSigners() []sdk.AccAddress {
->>>>>>> 5657d2e8
 	acc, err := sdk.AccAddressFromBech32(msg.Sender)
 	if err != nil {
 		panic(err)
@@ -228,23 +163,15 @@
 	return []sdk.AccAddress{acc}
 }
 
-<<<<<<< HEAD
 // NewMsgCancelTransfer returns a new MsgCancelTransfer
 func NewMsgCancelTransfer(txID string, sender sdk.AccAddress) *MsgCancelTransfer {
 	return &MsgCancelTransfer{
 		TransactionId: txID,
 		Sender:        sender.String(),
-=======
-// NewMsgSetOrchestratorAddress returns a new msgSetOrchestratorAddress
-func NewMsgCancelSendToEth(val sdk.ValAddress, id uint64) *MsgCancelSendToEth {
-	return &MsgCancelSendToEth{
-		TransactionId: id,
->>>>>>> 5657d2e8
-	}
-}
-
-// Route should return the name of the module
-<<<<<<< HEAD
+	}
+}
+
+// Route should return the name of the module
 func (msg *MsgCancelTransfer) Route() string { return RouterKey }
 
 // Type should return the action
@@ -257,38 +184,19 @@
 	}
 
 	_, err = sdk.AccAddressFromBech32(msg.Sender)
-=======
-func (msg *MsgCancelSendToEth) Route() string { return RouterKey }
-
-// Type should return the action
-func (msg *MsgCancelSendToEth) Type() string { return "cancel_send_to_eth" }
-
-// ValidateBasic performs stateless checks
-func (msg *MsgCancelSendToEth) ValidateBasic() (err error) {
-	_, err = sdk.ValAddressFromBech32(msg.Sender)
->>>>>>> 5657d2e8
-	if err != nil {
-		return err
-	}
-	return nil
-}
-
-// GetSignBytes encodes the message for signing
-<<<<<<< HEAD
+	if err != nil {
+		return err
+	}
+	return nil
+}
+
+// GetSignBytes encodes the message for signing
 func (msg *MsgCancelTransfer) GetSignBytes() []byte {
 	panic("gravity messages do not support amino")
 }
 
 // GetSigners defines whose signature is required
 func (msg *MsgCancelTransfer) GetSigners() []sdk.AccAddress {
-=======
-func (msg *MsgCancelSendToEth) GetSignBytes() []byte {
-	panic("Gravity messages do not support amino")
-}
-
-// GetSigners defines whose signature is required
-func (msg *MsgCancelSendToEth) GetSigners() []sdk.AccAddress {
->>>>>>> 5657d2e8
 	acc, err := sdk.AccAddressFromBech32(msg.Sender)
 	if err != nil {
 		panic(err)
@@ -296,7 +204,6 @@
 	return []sdk.AccAddress{sdk.AccAddress(acc)}
 }
 
-<<<<<<< HEAD
 // NewMsgSubmitConfirm returns a new MsgSubmitConfirm
 func NewMsgSubmitConfirm(confirm *types.Any, signer sdk.AccAddress) *MsgSubmitConfirm {
 	return &MsgSubmitConfirm{
@@ -324,31 +231,10 @@
 	}
 
 	return confirm.Validate()
-=======
-// NewMsgSetOrchestratorAddress returns a new msgSetOrchestratorAddress
-func NewMsgSubmitConfirm(confirm *types.Any, signer string) *MsgSubmitConfirm {
-	return &MsgSubmitConfirm{
-		Confirm: confirm,
-		Signer:  signer,
-	}
-}
-
-// Route should return the name of the module
-func (msg *MsgSubmitConfirm) Route() string { return RouterKey }
-
-// Type should return the action
-func (msg *MsgSubmitConfirm) Type() string { return "submit_confirm" }
-
-// ValidateBasic performs stateless checks
-func (msg *MsgSubmitConfirm) ValidateBasic() (err error) {
-	_, err = sdk.AccAddressFromBech32(msg.Signer)
-	return err
->>>>>>> 5657d2e8
 }
 
 // GetSigners defines whose signature is required
 func (msg *MsgSubmitConfirm) GetSigners() []sdk.AccAddress {
-<<<<<<< HEAD
 	acc, err := sdk.ValAddressFromBech32(msg.Signer)
 	if err != nil {
 		panic(err)
@@ -402,7 +288,20 @@
 
 // ValidateBasic performs stateless checks
 func (msg *MsgSubmitEvent) ValidateBasic() (err error) {
-=======
+	_, err = sdk.AccAddressFromBech32(msg.Signer)
+	if err != nil {
+		return err
+	}
+	event, err := UnpackEvent(msg.Event)
+	if err != nil {
+		return err
+	}
+
+	return event.Validate()
+}
+
+// GetSigners defines whose signature is required
+func (msg *MsgSubmitEvent) GetSigners() []sdk.AccAddress {
 	acc, err := sdk.AccAddressFromBech32(msg.Signer)
 	if err != nil {
 		panic(err)
@@ -410,85 +309,6 @@
 	return []sdk.AccAddress{acc}
 }
 
-func (msg *MsgSubmitConfirm) GetConfirm() Confirm {
-	confirm, ok := msg.Confirm.GetCachedValue().(Confirm)
-	if !ok {
-		return nil
-	}
-	return confirm
-}
-
-func (msg *MsgSubmitConfirm) SetConfirm(confirm Confirm) error {
-	message, ok := confirm.(proto.Message)
-	if !ok {
-		return fmt.Errorf("can't proto marshal %T", msg)
-	}
-	any, err := types.NewAnyWithValue(message)
-	if err != nil {
-		return err
-	}
-	msg.Confirm = any
-	return nil
-}
-
-// UnpackInterfaces implements UnpackInterfacesMessage.UnpackInterfaces
-func (msg *MsgSubmitConfirm) UnpackInterfaces(unpacker types.AnyUnpacker) error {
-	var claim EthereumClaim
-	return unpacker.UnpackAny(msg.Confirm, &claim)
-}
-
-// GetSignBytes encodes the message for signing
-func (msg *MsgSubmitConfirm) GetSignBytes() []byte {
-	panic("Gravity messages do not support amino")
-}
-
-// NewMsgSetOrchestratorAddress returns a new msgSetOrchestratorAddress
-func NewMsgSubmitClaim(claim *types.Any, signer string) *MsgSubmitClaim {
-	return &MsgSubmitClaim{
-		Claim:  claim,
-		Signer: signer,
-	}
-}
-
-// Route should return the name of the module
-func (msg *MsgSubmitClaim) Route() string { return RouterKey }
-
-// Type should return the action
-func (msg *MsgSubmitClaim) Type() string { return "submit_claim" }
-
-// ValidateBasic performs stateless checks
-func (msg *MsgSubmitClaim) ValidateBasic() (err error) {
->>>>>>> 5657d2e8
-	_, err = sdk.AccAddressFromBech32(msg.Signer)
-	if err != nil {
-		return err
-	}
-<<<<<<< HEAD
-	event, err := UnpackEvent(msg.Event)
-	if err != nil {
-		return err
-	}
-
-	return event.Validate()
-}
-
-// GetSigners defines whose signature is required
-func (msg *MsgSubmitEvent) GetSigners() []sdk.AccAddress {
-=======
-	return nil
-}
-
-// GetSigners defines whose signature is required
-func (msg *MsgSubmitClaim) GetSigners() []sdk.AccAddress {
->>>>>>> 5657d2e8
-	acc, err := sdk.AccAddressFromBech32(msg.Signer)
-	if err != nil {
-		panic(err)
-	}
-	return []sdk.AccAddress{acc}
-}
-
-<<<<<<< HEAD
 func (m *MsgSubmitEvent) GetEvent() EthereumEvent {
 	event, ok := m.Event.GetCachedValue().(EthereumEvent)
 	if !ok {
@@ -503,31 +323,10 @@
 		return err
 	}
 	m.Event = any
-=======
-func (msg *MsgSubmitClaim) GetClaim() EthereumClaim {
-	content, ok := msg.Claim.GetCachedValue().(EthereumClaim)
-	if !ok {
-		return nil
-	}
-	return content
-}
-
-func (msg *MsgSubmitClaim) SetClaim(claim EthereumClaim) error {
-	message, ok := claim.(proto.Message)
-	if !ok {
-		return fmt.Errorf("can't proto marshal %T", msg)
-	}
-	any, err := types.NewAnyWithValue(message)
-	if err != nil {
-		return err
-	}
-	msg.Claim = any
->>>>>>> 5657d2e8
 	return nil
 }
 
 // UnpackInterfaces implements UnpackInterfacesMessage.UnpackInterfaces
-<<<<<<< HEAD
 func (m MsgSubmitEvent) UnpackInterfaces(unpacker types.AnyUnpacker) error {
 	var event EthereumEvent
 	return unpacker.UnpackAny(m.Event, &event)
@@ -536,14 +335,4 @@
 // GetSignBytes encodes the message for signing
 func (msg MsgSubmitEvent) GetSignBytes() []byte {
 	panic("gravity messages do not support amino")
-=======
-func (msg MsgSubmitClaim) UnpackInterfaces(unpacker types.AnyUnpacker) error {
-	var claim EthereumClaim
-	return unpacker.UnpackAny(msg.Claim, &claim)
-}
-
-// GetSignBytes encodes the message for signing
-func (msg *MsgSubmitClaim) GetSignBytes() []byte {
-	panic("Gravity messages do not support amino")
->>>>>>> 5657d2e8
 }