--- conflicted
+++ resolved
@@ -11,19 +11,11 @@
 	"github.com/ethereum/go-ethereum/common"
 )
 
-<<<<<<< HEAD
-// EndBlocker is called at the end of every block
-func EndBlocker(ctx sdk.Context, k keeper.Keeper) {
-	// Question: what here can be epoched?
-	slashing(ctx, k)
-	eventVoteRecordTally(ctx, k)
-=======
 // BeginBlocker is called at the beginning of every block
 // NOTE: begin blocker also emits events which are helpful for
 // clients listening to the chain and creating transactions
 // based on the events (i.e. orchestrators)
 func BeginBlocker(ctx sdk.Context, k keeper.Keeper) {
->>>>>>> 9a8a0a0b
 	cleanupTimedOutBatchTxs(ctx, k)
 	cleanupTimedOutContractCallTxs(ctx, k)
 	createSignerSetTxs(ctx, k)
@@ -64,18 +56,6 @@
 	// 2. If there is at least one validator who started unbonding in current block. (we persist last unbonded block height in hooks.go)
 	//      This will make sure the unbonding validator has to provide an ethereum signature to a new signer set tx
 	//	    that excludes him before he completely Unbonds.  Otherwise he will be slashed
-<<<<<<< HEAD
-	// 3. If power change between validators of CurrentValset and latest valset request is > 5%
-	latesetSignerSetTx := k.GetLatestSignerSetTx(ctx)
-	lastUnbondingHeight := k.GetLastUnBondingBlockHeight(ctx)
-	if latesetSignerSetTx == nil {
-		k.SetOutgoingTx(ctx, k.NewSignerSetTx(ctx))
-		return
-	}
-	powerDiff := types.EthereumSigners(latesetSignerSetTx.Signers).PowerDiff(latesetSignerSetTx.Signers)
-	if (latesetSignerSetTx == nil) || (lastUnbondingHeight == uint64(ctx.BlockHeight())) || (powerDiff > 0.05) {
-		k.SetOutgoingTx(ctx, k.NewSignerSetTx(ctx))
-=======
 	// 3. If power change between validators of Current signer set and latest signer set request is > 5%
 	latesetSignerSetTx := k.GetLatestSignerSetTx(ctx)
 	lastUnbondingHeight := k.GetLastUnBondingBlockHeight(ctx)
@@ -86,7 +66,6 @@
 	powerDiff := types.EthereumSigners(k.CurrentSignerSet(ctx)).PowerDiff(latesetSignerSetTx.Signers)
 	if (latesetSignerSetTx == nil) || (lastUnbondingHeight == uint64(ctx.BlockHeight())) || (powerDiff > 0.05) {
 		k.CreateSignerSetTx(ctx)
->>>>>>> 9a8a0a0b
 	}
 
 }
