--- conflicted
+++ resolved
@@ -250,45 +250,14 @@
 	i := 1
 	for ; i < 10; i++ {
 		ctx = ctx.WithBlockHeight(int64(i))
-<<<<<<< HEAD
-		vs := k.NewSignerSetTx(ctx)
-		k.SetOutgoingTx(ctx, vs)
-=======
 		_ = k.CreateSignerSetTx(ctx)
->>>>>>> 9a8a0a0b
 	}
 
 	latestValsetNonce := k.GetLatestSignerSetTxNonce(ctx)
 	assert.Equal(t, uint64(i-1), latestValsetNonce)
 
 	//  lastSlashedValsetNonce should be zero initially.
-<<<<<<< HEAD
-	lastSlashedValsetNonce := k.GetLastSlashedSignerSetTxNonce(ctx)
-	assert.Equal(t, uint64(0), lastSlashedValsetNonce)
-	unslashedValsets := k.GetUnSlashedSignerSetTxs(ctx, uint64(12))
-	assert.Equal(t, 9, len(unslashedValsets))
-
-	// check if last Slashed Valset nonce is set properly or not
-	k.SetLastSlashedSignerSetTxNonce(ctx, uint64(3))
-	lastSlashedValsetNonce = k.GetLastSlashedSignerSetTxNonce(ctx)
-	assert.Equal(t, uint64(3), lastSlashedValsetNonce)
-
-	// when maxHeight < lastSlashedValsetNonce, len(unslashedValsets) should be zero
-	unslashedValsets = k.GetUnSlashedSignerSetTxs(ctx, uint64(2))
-	assert.Equal(t, 0, len(unslashedValsets))
-
-	// when maxHeight == lastSlashedValsetNonce, len(unslashedValsets) should be zero
-	unslashedValsets = k.GetUnSlashedSignerSetTxs(ctx, uint64(3))
-	assert.Equal(t, 0, len(unslashedValsets))
-
-	// when maxHeight > lastSlashedValsetNonce && maxHeight <= latestValsetNonce
-	unslashedValsets = k.GetUnSlashedSignerSetTxs(ctx, uint64(6))
-	assert.Equal(t, 2, len(unslashedValsets))
-
-	// when maxHeight > latestValsetNonce
-	unslashedValsets = k.GetUnSlashedSignerSetTxs(ctx, uint64(15))
-=======
-	lastSlashedValsetNonce := k.GetLastSlashedOutgoingTxBlockHeight(ctx)
+  lastSlashedValsetNonce := k.GetLastSlashedOutgoingTxBlockHeight(ctx)
 	assert.Equal(t, uint64(0), lastSlashedValsetNonce)
 	unslashedValsets := k.GetUnSlashedOutgoingTxs(ctx, uint64(12))
 	assert.Equal(t, 9, len(unslashedValsets))
@@ -312,6 +281,5 @@
 
 	// when maxHeight > latestValsetNonce
 	unslashedValsets = k.GetUnSlashedOutgoingTxs(ctx, uint64(15))
->>>>>>> 9a8a0a0b
 	assert.Equal(t, 6, len(unslashedValsets))
 }