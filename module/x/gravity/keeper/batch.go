--- conflicted
+++ resolved
@@ -24,16 +24,8 @@
 func (k Keeper) BuildBatchTx(ctx sdk.Context, contractAddress common.Address, maxElements int) *types.BatchTx {
 	// if there is a more profitable batch for this token type do not create a new batch
 	if lastBatch := k.GetLastOutgoingBatchByTokenType(ctx, contractAddress); lastBatch != nil {
-<<<<<<< HEAD
-		currentFees := k.GetBatchFeesByTokenType(ctx, contractAddress, maxElements)
-
-		lastFees := lastBatch.GetFees()
-		if lastFees.GT(currentFees) {
-			return nil, sdkerrors.Wrap(types.ErrInvalid, "new batch would not be more profitable")
-=======
 		if lastBatch.GetFees().GTE(k.GetBatchFeesByTokenType(ctx, contractAddress, maxElements)) {
 			return nil
->>>>>>> 9a8a0a0b
 		}
 	}
 
@@ -178,15 +170,9 @@
 	ctx.KVStore(k.storeKey).Set([]byte{types.LastSlashedOutgoingTxBlockKey}, types.UInt64Bytes(blockHeight))
 }
 
-<<<<<<< HEAD
-// GetLastSlashedBatchBlockHeight returns the latest slashed Batch block
-func (k Keeper) GetLastSlashedBatchBlockHeight(ctx sdk.Context) uint64 {
-	if bz := ctx.KVStore(k.storeKey).Get([]byte{types.LastSlashedBatchBlockKey}); bz == nil {
-=======
 // GetLastSlashedOutgoingTxBlockHeight returns the latest slashed Batch block
 func (k Keeper) GetLastSlashedOutgoingTxBlockHeight(ctx sdk.Context) uint64 {
 	if bz := ctx.KVStore(k.storeKey).Get([]byte{types.LastSlashedOutgoingTxBlockKey}); bz == nil {
->>>>>>> 9a8a0a0b
 		return 0
 	} else {
 		return types.UInt64FromBytes(bz)
@@ -195,19 +181,6 @@
 
 // GetUnSlashedBatches returns all the unslashed batches in state
 func (k Keeper) GetUnSlashedBatches(ctx sdk.Context, maxHeight uint64) (out []*types.BatchTx) {
-<<<<<<< HEAD
-	lastSlashedBatchBlockHeight := k.GetLastSlashedBatchBlockHeight(ctx)
-
-	k.IterateOutgoingTxs(ctx, types.BatchTxPrefixByte, func(_ []byte, outgoing types.OutgoingTx) bool {
-		batchTx := outgoing.(*types.BatchTx)
-		if (batchTx.Height < maxHeight) && (batchTx.Height > lastSlashedBatchBlockHeight) {
-			out = append(out, batchTx)
-		}
-
-		return false
-	})
-
-=======
 	lastSlashedBatchBlockHeight := k.GetLastSlashedOutgoingTxBlockHeight(ctx)
 
 	k.IterateOutgoingTxsByType(ctx, types.BatchTxPrefixByte, func(_ []byte, outgoing types.OutgoingTx) bool {
@@ -230,7 +203,6 @@
 		}
 		return false
 	})
->>>>>>> 9a8a0a0b
 	return
 }
 
