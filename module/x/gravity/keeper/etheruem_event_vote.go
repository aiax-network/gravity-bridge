package keeper

import (
	"fmt"
	"strconv"

	"github.com/cosmos/cosmos-sdk/store/prefix"
	sdk "github.com/cosmos/cosmos-sdk/types"

	"github.com/cosmos/gravity-bridge/module/x/gravity/types"
)

// TODO-JT: carefully look at atomicity of this function
func (k Keeper) RecordEventVote(
	ctx sdk.Context,
	event types.EthereumEvent,
	val sdk.ValAddress,
) (*types.EthereumEventVoteRecord, error) {
	// Check that the nonce of this event is exactly one higher than the last nonce stored by this validator.
	// We check the event nonce in processEthereumEvent as well,
	// but checking it here gives individual eth signers a chance to retry,
	// and prevents validators from submitting two claims with the same nonce
	lastEventNonce := k.GetLastEventNonceByValidator(ctx, val)
	if event.GetNonce() != lastEventNonce+1 {
		return nil, types.ErrNonContiguousEventNonce
	}

	// Tries to get an EthereumEventVoteRecord with the same eventNonce and event as the event that was submitted.
	eventVoteRecord := k.GetEthereumEventVoteRecord(ctx, event.GetNonce(), event.Hash())

	// If it does not exist, create a new one.
	if eventVoteRecord == nil {
		any, err := types.PackEvent(event)
		if err != nil {
			return nil, err
		}
		eventVoteRecord = &types.EthereumEventVoteRecord{
			Accepted: false,
			Event:    any,
		}
	}

	// Add the validator's vote to this EthereumEventVoteRecord
	eventVoteRecord.Votes = append(eventVoteRecord.Votes, val.String())

	k.SetEthereumEventVoteRecord(ctx, event.GetNonce(), event.Hash(), eventVoteRecord)
	k.setLastEventNonceByValidator(ctx, val, event.GetNonce())

	return eventVoteRecord, nil
}

// TryEventVoteRecord checks if an event vote record has enough votes to be applied to the consensus state
// and has not already been marked Observed, then calls processEthereumEvent to actually apply it to the state,
// and then marks it Observed and emits an event.
func (k Keeper) TryEventVoteRecord(ctx sdk.Context, eventVoteRecord *types.EthereumEventVoteRecord) {
	// If the event vote record has not yet been Observed, sum up the votes and see if it is ready to apply to the state.
	// This conditional stops the event vote record from accidentally being applied twice.
	if !eventVoteRecord.Accepted {
		var event types.EthereumEvent
		if err := k.cdc.UnpackAny(eventVoteRecord.Event, &event); err != nil {
			panic("unpacking packed any")
		}

		// Sum the current powers of all validators who have voted and see if it passes the current threshold
		// TODO: The different integer types and math here needs a careful review
		requiredPower := types.EventVoteRecordPowerThreshold(k.StakingKeeper.GetLastTotalPower(ctx))
		eventVotePower := sdk.NewInt(0)
		for _, validator := range eventVoteRecord.Votes {
			val, _ := sdk.ValAddressFromBech32(validator)

			validatorPower := k.StakingKeeper.GetLastValidatorPower(ctx, val)
			// Add it to the attestation power's sum
			eventVotePower = eventVotePower.Add(sdk.NewInt(validatorPower))
			// If the power of all the validators that have voted on the attestation is higher or equal to the threshold,
			// process the attestation, set Observed to true, and break
			if eventVotePower.GTE(requiredPower) {
				lastEventNonce := k.GetLastObservedEventNonce(ctx)
				// this check is performed at the next level up so this should never panic
				// outside of programmer error.
				if event.GetNonce() != lastEventNonce+1 {
					panic("attempting to apply events to state out of order")
				}
				k.setLastObservedEventNonce(ctx, event.GetNonce())
				k.SetLastObservedEthereumBlockHeight(ctx, event.GetEthereumHeight())

				eventVoteRecord.Accepted = true
				k.SetEthereumEventVoteRecord(ctx, event.GetNonce(), event.Hash(), eventVoteRecord)

				k.processEthereumEvent(ctx, event)
				ctx.EventManager().EmitEvent(sdk.NewEvent(
					types.EventTypeObservation,
					sdk.NewAttribute(sdk.AttributeKeyModule, types.ModuleName),
					sdk.NewAttribute(types.AttributeKeyEthereumEventType, fmt.Sprintf("%T", event)),
					sdk.NewAttribute(types.AttributeKeyContract, k.GetBridgeContractAddress(ctx)),
					sdk.NewAttribute(types.AttributeKeyBridgeChainID, strconv.Itoa(int(k.GetBridgeChainID(ctx)))),
					sdk.NewAttribute(types.AttributeKeyEthereumEventVoteRecordID,
<<<<<<< HEAD
						string(types.GetEthereumEventVoteRecordKey(event.GetNonce(), event.Hash()))),
=======
						string(types.MakeEthereumEventVoteRecordKey(event.GetNonce(), event.Hash()))),
>>>>>>> 9a8a0a0b
					sdk.NewAttribute(types.AttributeKeyNonce, fmt.Sprint(event.GetNonce())),
				))

				break
			}
		}
	} else {
		// We panic here because this should never happen
		panic("attempting to process observed ethereum event")
	}
}

// processEthereumEvent actually applies the attestation to the consensus state
func (k Keeper) processEthereumEvent(ctx sdk.Context, event types.EthereumEvent) {
	// then execute in a new Tx so that we can store state on failure
	xCtx, commit := ctx.CacheContext()
	if err := k.EthereumEventProcessor.Handle(xCtx, event); err != nil { // execute with a transient storage
		// If the attestation fails, something has gone wrong and we can't recover it. Log and move on
		// The attestation will still be marked "Observed", and validators can still be slashed for not
		// having voted for it.
		k.logger(ctx).Error("ethereum event vote record failed",
			"cause", err.Error(),
			"event type", fmt.Sprintf("%T", event),
			"id", types.MakeEthereumEventVoteRecordKey(event.GetNonce(), event.Hash()),
			"nonce", fmt.Sprint(event.GetNonce()),
		)
	} else {
		commit() // persist transient storage
	}
}

// SetEthereumEventVoteRecord sets the attestation in the store
func (k Keeper) SetEthereumEventVoteRecord(ctx sdk.Context, eventNonce uint64, claimHash []byte, eventVoteRecord *types.EthereumEventVoteRecord) {
	ctx.KVStore(k.storeKey).Set(types.MakeEthereumEventVoteRecordKey(eventNonce, claimHash), k.cdc.MustMarshalBinaryBare(eventVoteRecord))
}

// GetEthereumEventVoteRecord return a vote record given a nonce
func (k Keeper) GetEthereumEventVoteRecord(ctx sdk.Context, eventNonce uint64, claimHash []byte) *types.EthereumEventVoteRecord {
<<<<<<< HEAD
	if bz := ctx.KVStore(k.storeKey).Get(types.GetEthereumEventVoteRecordKey(eventNonce, claimHash)); bz == nil {
=======
	if bz := ctx.KVStore(k.storeKey).Get(types.MakeEthereumEventVoteRecordKey(eventNonce, claimHash)); bz == nil {
>>>>>>> 9a8a0a0b
		return nil
	} else {
		var out types.EthereumEventVoteRecord
		k.cdc.MustUnmarshalBinaryBare(bz, &out)
		return &out
	}
}

// DeleteEthereumEventVoteRecord deletes an attestation given an event nonce and claim
func (k Keeper) DeleteEthereumEventVoteRecord(ctx sdk.Context, eventNonce uint64, claimHash []byte, att *types.EthereumEventVoteRecord) {
	ctx.KVStore(k.storeKey).Delete(types.MakeEthereumEventVoteRecordKey(eventNonce, claimHash))
}

// GetEthereumEventVoteRecordMapping returns a mapping of eventnonce -> attestations at that nonce
func (k Keeper) GetEthereumEventVoteRecordMapping(ctx sdk.Context) (out map[uint64][]*types.EthereumEventVoteRecord) {
	out = make(map[uint64][]*types.EthereumEventVoteRecord)
	k.IterateEthereumEventVoteRecords(ctx, func(key []byte, eventVoteRecord *types.EthereumEventVoteRecord) bool {
		event, err := types.UnpackEvent(eventVoteRecord.Event)
		if err != nil {
			panic(err)
		}
		if val, ok := out[event.GetNonce()]; !ok {
			out[event.GetNonce()] = []*types.EthereumEventVoteRecord{eventVoteRecord}
		} else {
			out[event.GetNonce()] = append(val, eventVoteRecord)
		}
		return false
	})
	return
}

// IterateEthereumEventVoteRecords iterates through all attestations
func (k Keeper) IterateEthereumEventVoteRecords(ctx sdk.Context, cb func([]byte, *types.EthereumEventVoteRecord) bool) {
	store := prefix.NewStore(ctx.KVStore(k.storeKey), []byte{types.EthereumEventVoteRecordKey})
	iter := store.Iterator(nil, nil)
	defer iter.Close()
	for ; iter.Valid(); iter.Next() {
		att := &types.EthereumEventVoteRecord{}
		k.cdc.MustUnmarshalBinaryBare(iter.Value(), att)
		// cb returns true to stop early
		if cb(iter.Key(), att) {
			return
		}
	}
}

// GetLastObservedEventNonce returns the latest observed event nonce
func (k Keeper) GetLastObservedEventNonce(ctx sdk.Context) uint64 {
	store := ctx.KVStore(k.storeKey)
	bytes := store.Get([]byte{types.LastObservedEventNonceKey})

	if len(bytes) == 0 {
		return 0
	}
	return types.UInt64FromBytes(bytes)
}

// GetLastObservedEthereumBlockHeight height gets the block height to of the last observed attestation from
// the store
func (k Keeper) GetLastObservedEthereumBlockHeight(ctx sdk.Context) types.LatestEthereumBlockHeight {
	store := ctx.KVStore(k.storeKey)
	bytes := store.Get([]byte{types.LastEthereumBlockHeightKey})

	if len(bytes) == 0 {
		return types.LatestEthereumBlockHeight{
			CosmosHeight:   0,
			EthereumHeight: 0,
		}
	}
	height := types.LatestEthereumBlockHeight{}
	k.cdc.MustUnmarshalBinaryBare(bytes, &height)
	return height
}

// SetLastObservedEthereumBlockHeight sets the block height in the store.
func (k Keeper) SetLastObservedEthereumBlockHeight(ctx sdk.Context, ethereumHeight uint64) {
	store := ctx.KVStore(k.storeKey)
	height := types.LatestEthereumBlockHeight{
		EthereumHeight: ethereumHeight,
		CosmosHeight:   uint64(ctx.BlockHeight()),
	}
	store.Set([]byte{types.LastEthereumBlockHeightKey}, k.cdc.MustMarshalBinaryBare(&height))
}

// setLastObservedEventNonce sets the latest observed event nonce
func (k Keeper) setLastObservedEventNonce(ctx sdk.Context, nonce uint64) {
	store := ctx.KVStore(k.storeKey)
	store.Set([]byte{types.LastObservedEventNonceKey}, types.UInt64Bytes(nonce))
}

// GetLastEventNonceByValidator returns the latest event nonce for a given validator
func (k Keeper) GetLastEventNonceByValidator(ctx sdk.Context, validator sdk.ValAddress) uint64 {
	store := ctx.KVStore(k.storeKey)
	bytes := store.Get(types.MakeLastEventNonceByValidatorKey(validator))

	if len(bytes) == 0 {
		// in the case that we have no existing value this is the first
		// time a validator is submitting a claim. Since we don't want to force
		// them to replay the entire history of all events ever we can't start
		// at zero
		//
		// We could start at the LastObservedEventNonce but if we do that this
		// validator will be slashed, because they are responsible for making a claim
		// on any attestation that has not yet passed the slashing window.
		//
		// Therefore we need to return to them the lowest attestation that is still within
		// the slashing window. Since we delete attestations after the slashing window that's
		// just the lowest observed event in the store. If no claims have been submitted in for
		// params.SignedClaimsWindow we may have no attestations in our nonce. At which point
		// the last observed which is a persistent and never cleaned counter will suffice.
		lowestObserved := k.GetLastObservedEventNonce(ctx)
		attmap := k.GetEthereumEventVoteRecordMapping(ctx)
		// no new claims in params.SignedClaimsWindow, we can return the current value
		// because the validator can't be slashed for an event that has already passed.
		// so they only have to worry about the *next* event to occur
		if len(attmap) == 0 {
			return lowestObserved
		}
		for nonce, atts := range attmap {
			for att := range atts {
				if atts[att].Accepted && nonce < lowestObserved {
					lowestObserved = nonce
				}
			}
		}
		// return the latest event minus one so that the validator
		// can submit that event and avoid slashing. special case
		// for zero
		if lowestObserved > 0 {
			return lowestObserved - 1
		}
		return 0
	}
	return types.UInt64FromBytes(bytes)
}

// setLastEventNonceByValidator sets the latest event nonce for a give validator
func (k Keeper) setLastEventNonceByValidator(ctx sdk.Context, validator sdk.ValAddress, nonce uint64) {
	store := ctx.KVStore(k.storeKey)
	store.Set(types.MakeLastEventNonceByValidatorKey(validator), types.UInt64Bytes(nonce))
}<|MERGE_RESOLUTION|>--- conflicted
+++ resolved
@@ -94,11 +94,7 @@
 					sdk.NewAttribute(types.AttributeKeyContract, k.GetBridgeContractAddress(ctx)),
 					sdk.NewAttribute(types.AttributeKeyBridgeChainID, strconv.Itoa(int(k.GetBridgeChainID(ctx)))),
 					sdk.NewAttribute(types.AttributeKeyEthereumEventVoteRecordID,
-<<<<<<< HEAD
-						string(types.GetEthereumEventVoteRecordKey(event.GetNonce(), event.Hash()))),
-=======
 						string(types.MakeEthereumEventVoteRecordKey(event.GetNonce(), event.Hash()))),
->>>>>>> 9a8a0a0b
 					sdk.NewAttribute(types.AttributeKeyNonce, fmt.Sprint(event.GetNonce())),
 				))
 
@@ -137,11 +133,7 @@
 
 // GetEthereumEventVoteRecord return a vote record given a nonce
 func (k Keeper) GetEthereumEventVoteRecord(ctx sdk.Context, eventNonce uint64, claimHash []byte) *types.EthereumEventVoteRecord {
-<<<<<<< HEAD
-	if bz := ctx.KVStore(k.storeKey).Get(types.GetEthereumEventVoteRecordKey(eventNonce, claimHash)); bz == nil {
-=======
 	if bz := ctx.KVStore(k.storeKey).Get(types.MakeEthereumEventVoteRecordKey(eventNonce, claimHash)); bz == nil {
->>>>>>> 9a8a0a0b
 		return nil
 	} else {
 		var out types.EthereumEventVoteRecord
