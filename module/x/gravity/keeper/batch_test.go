--- conflicted
+++ resolved
@@ -170,20 +170,6 @@
 		Nonce: 1,
 		Transactions: []*types.SendToEthereum{
 			{
-<<<<<<< HEAD
-				Id:          2,
-				Erc20Fee:    types.NewSDKIntERC20Token(oneEth.Mul(sdk.NewIntFromUint64(300)), myTokenContractAddr),
-				Sender:      mySender.String(),
-				EthereumRecipient: myReceiver.Hex(),
-				Erc20Token:  types.NewSDKIntERC20Token(oneEth.Mul(sdk.NewIntFromUint64(300)), myTokenContractAddr),
-			},
-			{
-				Id:          3,
-				Erc20Fee:    types.NewSDKIntERC20Token(oneEth.Mul(sdk.NewIntFromUint64(25)), myTokenContractAddr),
-				Sender:      mySender.String(),
-				EthereumRecipient: myReceiver.Hex(),
-				Erc20Token:  types.NewSDKIntERC20Token(oneEth.Mul(sdk.NewIntFromUint64(25)), myTokenContractAddr),
-=======
 				Id:                2,
 				Erc20Fee:          types.NewSDKIntERC20Token(oneEth.Mul(sdk.NewIntFromUint64(300)), myTokenContractAddr),
 				Sender:            mySender.String(),
@@ -196,7 +182,6 @@
 				Sender:            mySender.String(),
 				EthereumRecipient: myReceiver.Hex(),
 				Erc20Token:        types.NewSDKIntERC20Token(oneEth.Mul(sdk.NewIntFromUint64(25)), myTokenContractAddr),
->>>>>>> 9a8a0a0b
 			},
 		},
 		TokenContract: myTokenContractAddr.Hex(),
@@ -212,20 +197,6 @@
 	})
 	expUnbatchedTx := []*types.SendToEthereum{
 		{
-<<<<<<< HEAD
-			Id:          1,
-			Erc20Fee:    types.NewSDKIntERC20Token(oneEth.Mul(sdk.NewIntFromUint64(20)), myTokenContractAddr),
-			Sender:      mySender.String(),
-			EthereumRecipient: myReceiver.Hex(),
-			Erc20Token:  types.NewSDKIntERC20Token(oneEth.Mul(sdk.NewIntFromUint64(20)), myTokenContractAddr),
-		},
-		{
-			Id:          4,
-			Erc20Fee:    types.NewSDKIntERC20Token(oneEth.Mul(sdk.NewIntFromUint64(10)), myTokenContractAddr),
-			Sender:      mySender.String(),
-			EthereumRecipient: myReceiver.Hex(),
-			Erc20Token:  types.NewSDKIntERC20Token(oneEth.Mul(sdk.NewIntFromUint64(10)), myTokenContractAddr),
-=======
 			Id:                1,
 			Erc20Fee:          types.NewSDKIntERC20Token(oneEth.Mul(sdk.NewIntFromUint64(20)), myTokenContractAddr),
 			Sender:            mySender.String(),
@@ -238,7 +209,6 @@
 			Sender:            mySender.String(),
 			EthereumRecipient: myReceiver.Hex(),
 			Erc20Token:        types.NewSDKIntERC20Token(oneEth.Mul(sdk.NewIntFromUint64(10)), myTokenContractAddr),
->>>>>>> 9a8a0a0b
 		},
 	}
 	assert.Equal(t, expUnbatchedTx, gotUnbatchedTx)
@@ -265,20 +235,6 @@
 		Nonce: 2,
 		Transactions: []*types.SendToEthereum{
 			{
-<<<<<<< HEAD
-				Id:          1,
-				Erc20Fee:    types.NewSDKIntERC20Token(oneEth.Mul(sdk.NewIntFromUint64(20)), myTokenContractAddr),
-				Sender:      mySender.String(),
-				EthereumRecipient: myReceiver.Hex(),
-				Erc20Token:  types.NewSDKIntERC20Token(oneEth.Mul(sdk.NewIntFromUint64(20)), myTokenContractAddr),
-			},
-			{
-				Id:          4,
-				Erc20Fee:    types.NewSDKIntERC20Token(oneEth.Mul(sdk.NewIntFromUint64(10)), myTokenContractAddr),
-				Sender:      mySender.String(),
-				EthereumRecipient: myReceiver.Hex(),
-				Erc20Token:  types.NewSDKIntERC20Token(oneEth.Mul(sdk.NewIntFromUint64(10)), myTokenContractAddr),
-=======
 				Id:                1,
 				Erc20Fee:          types.NewSDKIntERC20Token(oneEth.Mul(sdk.NewIntFromUint64(20)), myTokenContractAddr),
 				Sender:            mySender.String(),
@@ -291,7 +247,6 @@
 				Sender:            mySender.String(),
 				EthereumRecipient: myReceiver.Hex(),
 				Erc20Token:        types.NewSDKIntERC20Token(oneEth.Mul(sdk.NewIntFromUint64(10)), myTokenContractAddr),
->>>>>>> 9a8a0a0b
 			},
 		},
 		TokenContract: myTokenContractAddr.Hex(),
@@ -318,34 +273,6 @@
 	})
 	expUnbatchedTx = []*types.SendToEthereum{
 		{
-<<<<<<< HEAD
-			Id:          2,
-			Erc20Fee:    types.NewSDKIntERC20Token(oneEth.Mul(sdk.NewIntFromUint64(300)), myTokenContractAddr),
-			Sender:      mySender.String(),
-			EthereumRecipient: myReceiver.Hex(),
-			Erc20Token:  types.NewSDKIntERC20Token(oneEth.Mul(sdk.NewIntFromUint64(300)), myTokenContractAddr),
-		},
-		{
-			Id:          3,
-			Erc20Fee:    types.NewSDKIntERC20Token(oneEth.Mul(sdk.NewIntFromUint64(25)), myTokenContractAddr),
-			Sender:      mySender.String(),
-			EthereumRecipient: myReceiver.Hex(),
-			Erc20Token:  types.NewSDKIntERC20Token(oneEth.Mul(sdk.NewIntFromUint64(25)), myTokenContractAddr),
-		},
-		{
-			Id:          6,
-			Erc20Fee:    types.NewSDKIntERC20Token(oneEth.Mul(sdk.NewIntFromUint64(5)), myTokenContractAddr),
-			Sender:      mySender.String(),
-			EthereumRecipient: myReceiver.Hex(),
-			Erc20Token:  types.NewSDKIntERC20Token(oneEth.Mul(sdk.NewIntFromUint64(5)), myTokenContractAddr),
-		},
-		{
-			Id:          5,
-			Erc20Fee:    types.NewSDKIntERC20Token(oneEth.Mul(sdk.NewIntFromUint64(4)), myTokenContractAddr),
-			Sender:      mySender.String(),
-			EthereumRecipient: myReceiver.Hex(),
-			Erc20Token:  types.NewSDKIntERC20Token(oneEth.Mul(sdk.NewIntFromUint64(4)), myTokenContractAddr),
-=======
 			Id:                2,
 			Erc20Fee:          types.NewSDKIntERC20Token(oneEth.Mul(sdk.NewIntFromUint64(300)), myTokenContractAddr),
 			Sender:            mySender.String(),
@@ -372,7 +299,6 @@
 			Sender:            mySender.String(),
 			EthereumRecipient: myReceiver.Hex(),
 			Erc20Token:        types.NewSDKIntERC20Token(oneEth.Mul(sdk.NewIntFromUint64(4)), myTokenContractAddr),
->>>>>>> 9a8a0a0b
 		},
 	}
 	assert.Equal(t, expUnbatchedTx, gotUnbatchedTx)
