--- conflicted
+++ resolved
@@ -13,14 +13,8 @@
 	"github.com/ethereum/go-ethereum/common/hexutil"
 	tmKv "github.com/tendermint/tendermint/libs/kv"
 
-<<<<<<< HEAD
-	"github.com/cosmos/peggy/cmd/ebrelayer/types"
-	"github.com/cosmos/peggy/cmd/ebrelayer/utils"
-	ethbridge "github.com/cosmos/peggy/x/ethbridge/types"
-=======
 	"github.com/cosmos/peggy/cmd/ebrelayer/events"
 	ethbridgeTypes "github.com/cosmos/peggy/x/ethbridge/types"
->>>>>>> f46e043c
 )
 
 const (
@@ -142,34 +136,22 @@
 				log.Fatal("Invalid recipient address:", val)
 			}
 			ethereumReceiver = common.HexToAddress(val)
-<<<<<<< HEAD
-		case types.Coin.String():
-			symbol, amount = utils.GetSymbolAmountFromCoin(val)
-		case types.TokenContractAddress.String():
-=======
 		case events.Coin.String():
 			coins, _ := sdk.ParseCoins(val)
 			symbol = coins[0].Denom
 			amount = coins[0].Amount.BigInt()
 		case events.TokenContractAddress.String():
 			// Confirm token contract address is valid Ethereum address
->>>>>>> f46e043c
 			if !common.IsHexAddress(val) {
 				log.Fatal("Invalid token address:", val)
 			}
 			tokenContractAddress = common.HexToAddress(val)
 		}
 	}
-<<<<<<< HEAD
 	return types.NewCosmosMsg(claimType, cosmosSender, ethereumReceiver, symbol, amount, tokenContractAddress)
-=======
-
-	// Package the event data into a CosmosMsg
-	return events.NewCosmosMsg(claimType, cosmosSender, ethereumReceiver, symbol, amount, tokenContractAddress)
 }
 
 // isZeroAddress checks an Ethereum address and returns a bool which indicates if it is the null address
 func isZeroAddress(address common.Address) bool {
 	return address == common.HexToAddress(nullAddress)
->>>>>>> f46e043c
 }