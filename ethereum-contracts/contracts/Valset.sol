pragma solidity ^0.4.11;

contract Valset {
  address[] public addresses;
  uint64[] public powers;
  uint64 public totalPower;

  uint updateSeq = 0;

  event Update(address[] newAddresses, uint64[] newPowers, uint indexed seq);

  function Valset(address[] initAddress, uint64[] initPowers) public {
    updateInternal(initAddress, initPowers);
  }

  function verify(bytes32 hash, uint16[] idxs, uint8[] v, bytes32[] r, bytes32[] s) public constant returns (bool) {
    if (!(idxs.length <= addresses.length)) return false;
    if (!(idxs.length == v.length && v.length == r.length && r.length == s.length)) {
      return false;
    }

    uint64 signedPower = 0;

    for (uint i = 0; i < idxs.length; i++) {
      if (i >= 1 && idxs[i] <= idxs[i-1]) return false;
      if (ecrecover(hash, v[idxs[i]], r[idxs[i]], s[idxs[i]]) == addresses[idxs[i]])
        signedPower += powers[idxs[i]];
    }

    if (signedPower * 3 <= totalPower * 2) return false;

    return true;
  }

<<<<<<< HEAD
    function updateInternal(address[] newAddress, uint64[] newPowers) internal {
        require(newAddress.length == newPowers.length);
        addresses = new address[](newAddress.length);
        powers    = new uint64[](newPowers.length);
        totalPower = 0;
        for (uint i = 0; i < newAddress.length; i++) {
            addresses[i] = newAddress[i];
            powers[i]    = newPowers[i];
            totalPower  += newPowers[i];
        }

        Update(addresses, powers, updateSeq++);
=======
  function updateInternal(address[] newAddress, uint64[] newPowers) internal {
    require(newAddress.length == newPowers.length);
    addresses = new address[](newAddress.length);
    powers = new uint64[](newPowers.length);
    totalPower = 0;
    for (uint i = 0; i < newAddress.length; i++) {
      addresses[i] = newAddress[i];
      powers[i] = newPowers[i];
      totalPower += newPowers[i];
>>>>>>> b2acc727
    }

    Update(addresses, powers, updateSeq++);
  }

  /// Updates validator set. Called by the relayers.
  /*
   * @param newAddress  new validators addresses
   * @param newPower    power of each validator
   * @param idxs        indexes of each validator
   * @param v           recovery id. Used to compute ecrecover
   * @param r           output of ECDSA signature. Used to compute ecrecover
   * @param s           output of ECDSA signature.  Used to compute ecrecover
  */
  /*
    function update(address[] newAddress, uint64[] newPowers, uint16[] idxs, uint8[] v, bytes32[] r, bytes32[] s) {
      require(newAddress.length == newPowers.length);
        assert(verify(keccak256(newAddress, newPowers), idxs, v, r, s)); // hashing can be changed
        updateInternal(newAddress, newPowers);
    }
<<<<<<< HEAD
*/
    function Valset(address[] initAddress, uint64[] initPowers) public {
        updateInternal(initAddress, initPowers);
    }
=======
  */
>>>>>>> b2acc727
}<|MERGE_RESOLUTION|>--- conflicted
+++ resolved
@@ -32,20 +32,6 @@
     return true;
   }
 
-<<<<<<< HEAD
-    function updateInternal(address[] newAddress, uint64[] newPowers) internal {
-        require(newAddress.length == newPowers.length);
-        addresses = new address[](newAddress.length);
-        powers    = new uint64[](newPowers.length);
-        totalPower = 0;
-        for (uint i = 0; i < newAddress.length; i++) {
-            addresses[i] = newAddress[i];
-            powers[i]    = newPowers[i];
-            totalPower  += newPowers[i];
-        }
-
-        Update(addresses, powers, updateSeq++);
-=======
   function updateInternal(address[] newAddress, uint64[] newPowers) internal {
     require(newAddress.length == newPowers.length);
     addresses = new address[](newAddress.length);
@@ -55,7 +41,6 @@
       addresses[i] = newAddress[i];
       powers[i] = newPowers[i];
       totalPower += newPowers[i];
->>>>>>> b2acc727
     }
 
     Update(addresses, powers, updateSeq++);
@@ -76,12 +61,5 @@
         assert(verify(keccak256(newAddress, newPowers), idxs, v, r, s)); // hashing can be changed
         updateInternal(newAddress, newPowers);
     }
-<<<<<<< HEAD
-*/
-    function Valset(address[] initAddress, uint64[] initPowers) public {
-        updateInternal(initAddress, initPowers);
-    }
-=======
   */
->>>>>>> b2acc727
 }