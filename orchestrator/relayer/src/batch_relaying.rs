use cosmos_gravity::query::get_latest_transaction_batches;
use cosmos_gravity::query::get_transaction_batch_signatures;
use ethereum_gravity::{
    one_eth_f32, submit_batch::send_eth_transaction_batch, types::EthClient,
    utils::get_tx_batch_nonce,
};
use ethers::prelude::*;
use ethers::types::Address as EthAddress;
use gravity_proto::gravity::query_client::QueryClient as GravityQueryClient;
use gravity_utils::ethereum::downcast_to_f32;
use gravity_utils::message_signatures::encode_tx_batch_confirm_hashed;
<<<<<<< HEAD
use gravity_utils::types::{BatchConfirmResponse, TransactionBatch, Valset};
use std::collections::HashMap;
use std::time::Duration;
use tonic::transport::Channel;
=======
use gravity_utils::types::Valset;
use gravity_utils::types::{BatchConfirmResponse, TransactionBatch};
use std::collections::HashMap;
use std::time::Duration;
use tonic::transport::Channel;
use web30::client::Web3;
use web30::types::SendTxOption;
>>>>>>> b705d749

#[derive(Debug, Clone)]
struct SubmittableBatch {
    batch: TransactionBatch,
    sigs: Vec<BatchConfirmResponse>,
}

/// This function relays batches from Cosmos to Ethereum. First we request
/// the latest transaction batches, which is a list of the latest 100 batches
/// of all types. From there we determine which batches are valid to submit as
/// far as signatures and then make requests to Ethereum to determine which are
/// valid to submit given the current chain state. From there we simulate a submission
/// and if that succeeds and we like the gas cost we complete the relaying process and
/// actually submit the data to Ethereum
#[allow(clippy::too_many_arguments)]
pub async fn relay_batches(
    // the validator set currently in the contract on Ethereum
    current_valset: Valset,
    eth_client: EthClient,
    grpc_client: &mut GravityQueryClient<Channel>,
    gravity_contract_address: EthAddress,
    gravity_id: String,
    timeout: Duration,
    eth_gas_price_multiplier: f32,
) {
    let possible_batches =
        get_batches_and_signatures(current_valset.clone(), grpc_client, gravity_id.clone()).await;

    trace!("possible batches {:?}", possible_batches);

    submit_batches(
        current_valset,
        eth_client.clone(),
        gravity_contract_address,
        gravity_id,
        timeout,
        eth_gas_price_multiplier,
        possible_batches,
    )
    .await;
}

/// This function retrieves the latest batches from the Cosmos module and then
/// iterates through the signatures for each batch, determining if they are ready
/// to submit. It is possible for a batch to not have valid signatures for two reasons
/// one is that not enough signatures have been collected yet from the validators two is
/// that the batch is old enough that the signatures do not reflect the current validator
/// set on Ethereum. In both the later and the former case the correct solution is to wait
/// through timeouts, new signatures, or a later valid batch being submitted old batches will
/// always be resolved.
async fn get_batches_and_signatures(
    current_valset: Valset,
    grpc_client: &mut GravityQueryClient<Channel>,
    gravity_id: String,
) -> HashMap<EthAddress, Vec<SubmittableBatch>> {
    let latest_batches = if let Ok(lb) = get_latest_transaction_batches(grpc_client).await {
        lb
    } else {
        return HashMap::new();
    };
    trace!("Latest batches {:?}", latest_batches);

    let mut possible_batches = HashMap::new();
    for batch in latest_batches {
        let sigs =
            get_transaction_batch_signatures(grpc_client, batch.nonce, batch.token_contract).await;
        trace!("Got sigs {:?}", sigs);
        if let Ok(sigs) = sigs {
            // this checks that the signatures for the batch are actually possible to submit to the chain
            let hash = encode_tx_batch_confirm_hashed(gravity_id.clone(), batch.clone());
            if current_valset.order_sigs(&hash, &sigs).is_ok() {
                // we've found a valid batch, add it to the list for it's token type
                possible_batches
                    .entry(batch.token_contract)
                    .or_insert_with(Vec::new);

                let list = possible_batches.get_mut(&batch.token_contract).unwrap();
                list.push(SubmittableBatch { batch, sigs });
            } else {
                warn!(
                    "Batch {}/{} can not be submitted yet, waiting for more signatures",
                    batch.token_contract, batch.nonce
                );
            }
        } else {
            error!(
                "could not get signatures for {}:{} with {:?}",
                batch.token_contract, batch.nonce, sigs
            );
        }
    }
    // reverse the list so that it is oldest first, we want to submit
    // older batches so that we don't invalidate newer batches
    for (_key, value) in possible_batches.iter_mut() {
        value.reverse();
    }
    possible_batches
}

/// Attempts to submit batches with valid signatures, checking the state
/// of the Ethereum chain to ensure that it is valid to submit a given batch
/// more specifically that the correctly signed batch has not timed out or already
/// been submitted. The goal of this function is to submit batches in chronological order
/// of their creation, submitting batches newest first will invalidate old batches and is
/// less efficient if those old batches are profitable.
/// This function estimates the cost of submitting a batch before actually submitting it
/// to Ethereum, if it is determined that the ETH cost to submit is too high the batch will
/// be skipped and a later, more profitable, batch may be submitted.
/// Keep in mind that many other relayers are making this same computation and some may have
/// different standards for their profit margin, therefore there may be a race not only to
/// submit individual batches but also batches in different orders
#[allow(clippy::too_many_arguments)]
async fn submit_batches(
    current_valset: Valset,
    eth_client: EthClient,
    gravity_contract_address: EthAddress,
    gravity_id: String,
    timeout: Duration,
    eth_gas_price_multiplier: f32,
    possible_batches: HashMap<EthAddress, Vec<SubmittableBatch>>,
) {
    let ethereum_block_height = if let Ok(bn) = eth_client.get_block_number().await {
        bn
    } else {
        error!("Failed to get eth block height, is your eth node working?");
        return;
    };

    // requests data from Ethereum only once per token type, this is valid because we are
    // iterating from oldest to newest, so submitting a batch earlier in the loop won't
    // ever invalidate submitting a batch later in the loop. Another relayer could always
    // do that though.
    for (token_type, possible_batches) in possible_batches {
        let erc20_contract = token_type;
        let latest_ethereum_batch =
            get_tx_batch_nonce(gravity_contract_address, erc20_contract, eth_client.clone()).await;
        if latest_ethereum_batch.is_err() {
            error!(
                "Failed to get latest Ethereum batch with {:?}",
                latest_ethereum_batch
            );
            return;
        }
        let latest_ethereum_batch = latest_ethereum_batch.unwrap();

        for batch in possible_batches {
            let oldest_signed_batch = batch.batch;
            let oldest_signatures = batch.sigs;

            if oldest_signed_batch.batch_timeout < ethereum_block_height.as_u64() {
                warn!(
                    "Batch {}/{} has timed out and can not be submitted",
                    oldest_signed_batch.nonce, oldest_signed_batch.token_contract
                );
                continue;
            }

            let latest_cosmos_batch_nonce = oldest_signed_batch.clone().nonce;
            if latest_cosmos_batch_nonce > latest_ethereum_batch {
                let cost = ethereum_gravity::submit_batch::estimate_tx_batch_cost(
                    current_valset.clone(),
                    oldest_signed_batch.clone(),
                    &oldest_signatures,
                    gravity_contract_address,
                    gravity_id.clone(),
                    eth_client.clone(),
                )
                .await;

                if cost.is_err() {
                    error!("Batch cost estimate failed with {:?}", cost);
                    continue;
                }

                let mut cost = cost.unwrap();
                let total_cost = downcast_to_f32(cost.get_total());
                if total_cost.is_none() {
                    error!(
                        "Total gas cost greater than f32 max, skipping batch submission: {}",
                        oldest_signed_batch.nonce
                    );
                    continue;
                }
                let total_cost = total_cost.unwrap();
                let gas_price_as_f32 = downcast_to_f32(cost.gas_price).unwrap(); // if the total cost isn't greater, this isn't

                info!(
<<<<<<< HEAD
                    "We have detected latest batch {} but latest on Ethereum is {} This batch is estimated to cost {} Gas / {:.4} ETH to submit",
                    latest_cosmos_batch_nonce,
                    latest_ethereum_batch,
                    cost.gas_price.clone(),
                    total_cost / one_eth_f32()
                );

                cost.gas_price = ((gas_price_as_f32 * eth_gas_price_multiplier) as u128).into();
=======
                "We have detected latest batch {} but latest on Ethereum is {} This batch is estimated to cost {} Gas / {:.4} ETH to submit",
                latest_cosmos_batch_nonce,
                latest_ethereum_batch,
                cost.gas_price.clone(),
                downcast_to_u128(cost.get_total()).unwrap() as f32
                    / downcast_to_u128(one_eth()).unwrap() as f32
            );
                let tx_options = vec![SendTxOption::GasPriceMultiplier(gas_multiplier)];
>>>>>>> b705d749

                let res = send_eth_transaction_batch(
                    current_valset.clone(),
                    oldest_signed_batch,
                    &oldest_signatures,
                    timeout,
                    gravity_contract_address,
                    gravity_id.clone(),
                    cost,
                    eth_client.clone(),
                )
                .await;

                if res.is_err() {
                    info!("Batch submission failed with {:?}", res);
                }
            }
        }
    }
}<|MERGE_RESOLUTION|>--- conflicted
+++ resolved
@@ -9,20 +9,10 @@
 use gravity_proto::gravity::query_client::QueryClient as GravityQueryClient;
 use gravity_utils::ethereum::downcast_to_f32;
 use gravity_utils::message_signatures::encode_tx_batch_confirm_hashed;
-<<<<<<< HEAD
 use gravity_utils::types::{BatchConfirmResponse, TransactionBatch, Valset};
 use std::collections::HashMap;
 use std::time::Duration;
 use tonic::transport::Channel;
-=======
-use gravity_utils::types::Valset;
-use gravity_utils::types::{BatchConfirmResponse, TransactionBatch};
-use std::collections::HashMap;
-use std::time::Duration;
-use tonic::transport::Channel;
-use web30::client::Web3;
-use web30::types::SendTxOption;
->>>>>>> b705d749
 
 #[derive(Debug, Clone)]
 struct SubmittableBatch {
@@ -210,7 +200,6 @@
                 let gas_price_as_f32 = downcast_to_f32(cost.gas_price).unwrap(); // if the total cost isn't greater, this isn't
 
                 info!(
-<<<<<<< HEAD
                     "We have detected latest batch {} but latest on Ethereum is {} This batch is estimated to cost {} Gas / {:.4} ETH to submit",
                     latest_cosmos_batch_nonce,
                     latest_ethereum_batch,
@@ -219,16 +208,6 @@
                 );
 
                 cost.gas_price = ((gas_price_as_f32 * eth_gas_price_multiplier) as u128).into();
-=======
-                "We have detected latest batch {} but latest on Ethereum is {} This batch is estimated to cost {} Gas / {:.4} ETH to submit",
-                latest_cosmos_batch_nonce,
-                latest_ethereum_batch,
-                cost.gas_price.clone(),
-                downcast_to_u128(cost.get_total()).unwrap() as f32
-                    / downcast_to_u128(one_eth()).unwrap() as f32
-            );
-                let tx_options = vec![SendTxOption::GasPriceMultiplier(gas_multiplier)];
->>>>>>> b705d749
 
                 let res = send_eth_transaction_batch(
                     current_valset.clone(),
