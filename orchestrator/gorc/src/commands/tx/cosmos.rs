//! `cosmos subcommands` subcommand

use abscissa_core::{Command, Options, Runnable};
<<<<<<< HEAD
use crate::{prelude::*,application::APP};
use regex::Regex;
=======
use clarity::Uint256;
>>>>>>> f1557cd2
use deep_space::address::Address as CosmosAddress;
use deep_space::{coin::Coin, private_key::PrivateKey as CosmosPrivateKey};
use regex::Regex;

#[derive(Command, Debug, Options)]
pub enum Cosmos {
    #[options(help = "send-to-eth [from-cosmos-key] [to-eth-addr] [erc20-coin] [[--times=int]]")]
    SendToEth(SendToEth),
    #[options(help = "send [from-key] [to-addr] [coin-amount]")]
    Send(Send),
}

impl Runnable for Cosmos {
    /// Start the application.
    fn run(&self) {
        // Your code goes here
    }
}

#[derive(Command, Debug, Options)]
pub struct SendToEth {
    #[options(free)]
    free: Vec<String>,

    #[options(help = "print help message")]
    help: bool,

    #[options(help = "numeber of times to sent to ethereum")]
    times: Option<u32>,
}

/// TODO revisit this for higher precision while
/// still representing the number to the user as a float
/// this takes a number like 0.37 eth and turns it into wei
/// or any erc20 with arbitrary decimals
pub fn fraction_to_exponent(num: f64, exponent: u8) -> Uint256 {
    let mut res = num;
    // in order to avoid floating point rounding issues we
    // multiply only by 10 each time. this reduces the rounding
    // errors enough to be ignored
    for _ in 0..exponent {
        res *= 10f64
    }
    (res as u128).into()
}

fn parse_denom(s: &str) -> (String, String) {
    let re_dec_amt = r#"[[:digit:]]+(?:\.[[:digit:]]+)?|\.[[:digit:]]+"#;
    let re_dnm_string = r#"[a-zA-Z][a-zA-Z0-9/]{2,127}"#;
    let decimal_regex = Regex::new(re_dec_amt).expect("Invalid Decimal Regex");
    let denom_regex = Regex::new(re_dnm_string).expect("Invalid Denom Regex");
    let amount = decimal_regex
        .find(s)
        .expect("Could not find amount in coin string");
    let denom = denom_regex
        .find(s)
        .expect("Could not find denom in coin string");
    (amount.as_str().to_string(), denom.as_str().to_string())
}

fn get_cosmos_key(key_name: &str) -> CosmosPrivateKey {
    unimplemented!()
}

impl Runnable for SendToEth {
    fn run(&self) {
        assert!(self.free.len() == 3);
        let from_cosmos_key = self.free[0].clone();
        let to_eth_addr = self.free[1].clone(); //TODO parse this to an Eth Address
        let erc_20_coin = self.free[2].clone(); // 1231234uatom
        let (amount, denom) = parse_denom(&erc_20_coin);

        let is_cosmos_originated = !denom.starts_with("gravity");

        let amount = if is_cosmos_originated {
            fraction_to_exponent(amount.parse().unwrap(), 6)
        } else {
            fraction_to_exponent(amount.parse().unwrap(), 18)
        };

        let cosmos_key = get_cosmos_key(&from_cosmos_key);

        let cosmos_address = cosmos_key.to_address("//TODO add to config file").unwrap();

        println!("Sending from Cosmos address {}", cosmos_address);
<<<<<<< HEAD

        abscissa_tokio::run(&APP, async { unimplemented!()
         }).unwrap_or_else(|e| {
            status_err!("executor exited with error: {}", e);
            std::process::exit(1);
        });



=======
>>>>>>> f1557cd2
    }
}

#[derive(Command, Debug, Options)]
pub struct Send {
    #[options(free)]
    free: Vec<String>,

    #[options(help = "print help message")]
    help: bool,
}

impl Runnable for Send {
    /// Start the application.
    fn run(&self) {
        assert!(self.free.len() == 3);
        let from_key = self.free[0].clone();
        let to_addr = self.free[1].clone();
        let coin_amount = self.free[2].clone();
    }
}<|MERGE_RESOLUTION|>--- conflicted
+++ resolved
@@ -1,15 +1,11 @@
 //! `cosmos subcommands` subcommand
 
 use abscissa_core::{Command, Options, Runnable};
-<<<<<<< HEAD
 use crate::{prelude::*,application::APP};
 use regex::Regex;
-=======
 use clarity::Uint256;
->>>>>>> f1557cd2
 use deep_space::address::Address as CosmosAddress;
 use deep_space::{coin::Coin, private_key::PrivateKey as CosmosPrivateKey};
-use regex::Regex;
 
 #[derive(Command, Debug, Options)]
 pub enum Cosmos {
@@ -92,7 +88,6 @@
         let cosmos_address = cosmos_key.to_address("//TODO add to config file").unwrap();
 
         println!("Sending from Cosmos address {}", cosmos_address);
-<<<<<<< HEAD
 
         abscissa_tokio::run(&APP, async { unimplemented!()
          }).unwrap_or_else(|e| {
@@ -102,8 +97,6 @@
 
 
 
-=======
->>>>>>> f1557cd2
     }
 }
 
