--- conflicted
+++ resolved
@@ -6,7 +6,7 @@
 use ethers::utils::keccak256;
 use gravity_proto::gravity as proto;
 use gravity_proto::ToAny;
-use gravity_utils::ethereum::{bytes_to_hex_str, downcast_to_u64, format_eth_address};
+use gravity_utils::ethereum::{downcast_to_u64, format_eth_address};
 use gravity_utils::message_signatures::{
     encode_logic_call_confirm, encode_tx_batch_confirm, encode_valset_confirm,
 };
@@ -94,17 +94,9 @@
         // will never throw an error
         let signature = eth_client.signer().sign_message(data).await.unwrap();
         let confirmation = proto::ContractCallTxConfirmation {
-<<<<<<< HEAD
             ethereum_signer: format_eth_address(ethereum_address),
             signature: signature.into(),
-            invalidation_scope: bytes_to_hex_str(&logic_call.invalidation_id)
-                .as_bytes()
-                .to_vec(),
-=======
-            ethereum_signer: ethereum_address.to_string(),
-            signature: signature.to_bytes().to_vec(),
             invalidation_scope: logic_call.invalidation_id,
->>>>>>> 70d272c4
             invalidation_nonce: logic_call.invalidation_nonce,
         };
         let msg = proto::MsgSubmitEthereumTxConfirmation {
