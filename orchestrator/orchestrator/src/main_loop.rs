--- conflicted
+++ resolved
@@ -56,20 +56,13 @@
     metrics_listen: &net::SocketAddr,
     eth_gas_multiplier: f32,
     blocks_to_search:u128,
-<<<<<<< HEAD
-    gas_price_limit: u64,
-) {
-    let (tx, rx) = tokio::sync::mpsc::channel(1);
-
-    let a = send_main_loop(&contact, cosmos_key, gas_price, rx, gas_price_limit);
-=======
+    gas_limit: u64,
     relayer_opt_out: bool,
     cosmos_msg_batch_size: u32,
 ) {
     let (tx, rx) = tokio::sync::mpsc::channel(1);
 
-    let a = send_main_loop(&contact, cosmos_key, gas_price, rx,cosmos_msg_batch_size.try_into().unwrap());
->>>>>>> d94d9494
+    let a = send_main_loop(&contact, cosmos_key, gas_price, rx,gas_limit,cosmos_msg_batch_size.try_into().unwrap());
 
     let b = eth_oracle_main_loop(
         cosmos_key,
