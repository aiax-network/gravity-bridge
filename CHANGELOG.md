--- conflicted
+++ resolved
@@ -56,11 +56,8 @@
   events.
 - (ethbridge) [\#81](https://github.com/cosmos/peggy/pull/81) Add functionality for locking up cosmos coins and detecting burned coins from ethereum
 - (relayer) [\#163](https://github.com/cosmos/peggy/pull/163) Unified Relayer for chain subscription and event relay
-<<<<<<< HEAD
-- (relayer) [\#182](https://github.com/cosmos/peggy/pull/182) Add integrated generator for contract go bindings
-=======
 - (ethbridge) [\#182](https://github.com/cosmos/peggy/pull/182) Remove whitelisting and prefix Eth-tokens and change API/CLI
->>>>>>> 91596494
+- (relayer) [\#183](https://github.com/cosmos/peggy/pull/183) Add integrated generator for contract go bindings
 
 ### Improvements
 
